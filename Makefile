PROGRAM = shotwell
VERSION = 0.3.1
GETTEXT_PACKAGE = $(PROGRAM)
BUILD_ROOT = 1

VALAC = valac
MIN_VALAC_VERSION = 0.7.7
INSTALL_PROGRAM = install
INSTALL_DATA = install -m 644

# defaults that may be overridden by configure.mk
PREFIX=/usr/local
BUILD_RELEASE=1

SUPPORTED_LANGUAGES=fr
LOCAL_LANG_DIR=locale-langpack
SYSTEM_LANG_DIR=/usr/share/locale-langpack

UNAME := $(shell uname)
SYSTEM := $(UNAME:MINGW32_%=MinGW)

ifeq "$(SYSTEM)" "Linux"
  LINUX = 1
endif

ifeq "$(SYSTEM)" "MinGW"
  WINDOWS = 1
endif

ifeq "$(SYSTEM)" "Darwin"
  MAC = 1
endif

-include configure.mk

VALAFLAGS = -g --enable-checking --thread $(USER_VALAFLAGS)
DEFINES=_PREFIX='"$(PREFIX)"' _VERSION='"$(VERSION)"' GETTEXT_PACKAGE='"$(GETTEXT_PACKAGE)"' \
     _LANG_SUPPORT_DIR='"$(SYSTEM_LANG_DIR)"'

SRC_FILES = \
	main.vala \
	AppWindow.vala \
	CollectionPage.vala \
	Thumbnail.vala \
	DatabaseTables.vala \
	ThumbnailCache.vala \
	image_util.vala \
	CheckerboardLayout.vala \
	PhotoPage.vala \
	Exif.vala \
	Page.vala \
	ImportPage.vala \
	GPhoto.vala \
	SortedList.vala \
	EventsDirectoryPage.vala \
	Dimensions.vala \
	Box.vala \
	Photo.vala \
	Orientation.vala \
	util.vala \
	BatchImport.vala \
	Dialogs.vala \
	Resources.vala \
	Debug.vala \
	Sidebar.vala \
	ColorTransformation.vala \
	EditingTools.vala \
	DataObject.vala \
	DataCollection.vala \
	LibraryWindow.vala \
	CameraTable.vala \
	DirectWindow.vala \
	Properties.vala \
	CustomComponents.vala \
	Config.vala \
	Event.vala \
	International.vala \
	Workers.vala \
<<<<<<< HEAD
	system.vala \
	AppDirs.vala
=======
	PixbufCache.vala
>>>>>>> bc7951bb

VAPI_FILES = \
	libexif.vapi \
	FStream.vapi \
	libgphoto2.vapi \
	FixedKeyFile.vapi \
	ExtendedPosix.vapi

RESOURCE_FILES = \
	photo.ui \
	collection.ui \
	import.ui \
	fullscreen.ui \
	import_queue.ui \
	events_directory.ui \
	event.ui \
	direct.ui

SRC_HEADER_FILES = \
	gphoto.h

TEXT_FILES = \
	AUTHORS \
	COPYING \
	INSTALL \
	MAINTAINERS \
	NEWS \
	README \
	THANKS

VAPI_DIRS = \
	./src \
	./vapi

HEADER_DIRS = \
	./src

LOCAL_PKGS = \
	FStream \
	FixedKeyFile \
	ExtendedPosix \
	posix

EXT_PKGS = \
	gtk+-2.0 \
	gdk-2.0 \
	atk \
	gee-1.0 \
	libexif \
	sqlite3
	
ifdef LINUX
EXT_PKGS += \
	hal \
	dbus-glib-1 \
	unique-1.0 \
	libgphoto2
endif

ifdef MAC
EXT_PKGS += \
    ige-mac-integration
else
EXT_PKGS += \
    gconf-2.0
endif

EXT_PKG_VERSIONS = \
	gtk+-2.0 >= 2.14.4 \
	gee-1.0 >= 0.5.0 \
	libexif >= 0.6.16 \
	sqlite3 >= 3.5.9
	
ifdef LINUX
EXT_PKG_VERSIONS += \
	hal >= 0.5.11 \
	dbus-glib-1 >= 0.76 \
	unique-1.0 >= 1.0.0 \
	libgphoto2 >= 2.4.2
endif

ifndef MAC
EXT_PKG_VERSIONS += \
	gconf-2.0 >= 2.22.0
endif

PKGS = $(EXT_PKGS) $(LOCAL_PKGS)

ifndef BUILD_DIR
BUILD_DIR=src
endif

EXPANDED_PO_FILES = $(foreach po,$(SUPPORTED_LANGUAGES),po/$(po).po)
EXPANDED_SRC_FILES = $(foreach src,$(SRC_FILES),src/$(src))
EXPANDED_C_FILES = $(foreach src,$(SRC_FILES),$(BUILD_DIR)/$(src:.vala=.c))
EXPANDED_SAVE_TEMPS_FILES = $(foreach src,$(SRC_FILES),$(BUILD_DIR)/$(src:.vala=.vala.c))
EXPANDED_OBJ_FILES = $(foreach src,$(SRC_FILES),$(BUILD_DIR)/$(src:.vala=.o))

EXPANDED_VAPI_FILES = $(foreach vapi,$(VAPI_FILES),src/$(vapi))
EXPANDED_SRC_HEADER_FILES = $(foreach header,$(SRC_HEADER_FILES),src/$(header))
EXPANDED_RESOURCE_FILES = $(foreach res,$(RESOURCE_FILES),ui/$(res))
VALA_STAMP = $(BUILD_DIR)/.stamp
LANG_STAMP = $(LOCAL_LANG_DIR)/.langstamp

DIST_FILES = Makefile configure $(EXPANDED_SRC_FILES) $(EXPANDED_VAPI_FILES) \
	$(EXPANDED_SRC_HEADER_FILES) $(EXPANDED_RESOURCE_FILES) $(TEXT_FILES) icons/* misc/* \
	$(EXPANDED_PO_FILES) vapi/*

DIST_TAR = $(PROGRAM)-$(VERSION).tar
DIST_TAR_BZ2 = $(DIST_TAR).bz2
DIST_TAR_GZ = $(DIST_TAR).gz
PACKAGE_ORIG_GZ = $(PROGRAM)_`parsechangelog | grep Version | sed 's/.*: //'`.orig.tar.gz

VALA_CFLAGS = `pkg-config --cflags $(EXT_PKGS)` $(foreach hdir,$(HEADER_DIRS),-I$(hdir)) \
	$(foreach def,$(DEFINES),-D$(def))

VALA_LDFLAGS = `pkg-config --libs $(EXT_PKGS)` -lgthread-2.0

ifdef WINDOWS
  VALA_DEFINES = -D NO_CAMERA -D NO_LIBUNIQUE -D NO_SVG -D NO_EXTENDED_POSIX -D WINDOWS
  EXPANDED_OBJ_FILES += src/windows.o
ifndef BUILD_DEBUG
# -mwindows prevents a console window from appearing when we run Shotwell, but also hides
# all logging/debugging output, so we specify it only in a release build.
  VALA_LDFLAGS += -mwindows
endif  
endif

ifdef MAC
  VALA_DEFINES = -D NO_CAMERA -D NO_LIBUNIQUE -D NO_GCONF -D NO_SVG -D MAC
  EXPANDED_OBJ_FILES += src/mac.o
endif

# setting CFLAGS in configure.mk overrides build type
ifndef CFLAGS
ifdef BUILD_DEBUG
CFLAGS = -g -O0
else
CFLAGS = -g -O2 -mfpmath=sse -march=nocona
endif
endif

all: $(PROGRAM)

$(LANG_STAMP): $(EXPANDED_PO_FILES)
	$(foreach po,$(SUPPORTED_LANGUAGES),`mkdir -p $(LOCAL_LANG_DIR)/$(po)/LC_MESSAGES ; \
        msgfmt -o $(LOCAL_LANG_DIR)/$(po)/LC_MESSAGES/shotwell.mo po/$(po).po`)
	touch $(LANG_STAMP)

clean:
	rm -f $(EXPANDED_C_FILES)
	rm -f $(EXPANDED_SAVE_TEMPS_FILES)
	rm -f $(EXPANDED_OBJ_FILES)
	rm -f $(VALA_STAMP)
	rm -rf $(PROGRAM)-$(VERSION)
	rm -f $(PROGRAM)
	rm -rf $(LOCAL_LANG_DIR)
	rm -f $(LANG_STAMP)

cleantemps:
	rm -f $(EXPANDED_C_FILES)
	rm -f $(EXPANDED_SAVE_TEMPS_FILES)
	rm -f $(EXPANDED_OBJ_FILES)
	rm -f $(VALA_STAMP)
	rm -f $(LANG_STAMP)

package:
	$(MAKE) dist
	cp $(DIST_TAR_GZ) $(PACKAGE_ORIG_GZ)
	rm -f $(DIST_TAR_GZ)
	rm -f $(DIST_TAR_BZ2)

dist: $(DIST_FILES)
	mkdir -p $(PROGRAM)-$(VERSION)
	cp --parents $(DIST_FILES) $(PROGRAM)-$(VERSION)
	tar --bzip2 -cvf $(DIST_TAR_BZ2) $(PROGRAM)-$(VERSION)
	tar --gzip -cvf $(DIST_TAR_GZ) $(PROGRAM)-$(VERSION)
	rm -rf $(PROGRAM)-$(VERSION)

distclean: clean
	rm -f configure.mk

install:
	$(INSTALL_PROGRAM) $(PROGRAM) $(DESTDIR)$(PREFIX)/bin
	mkdir -p $(DESTDIR)$(PREFIX)/share/shotwell/icons
	$(INSTALL_DATA) icons/* $(DESTDIR)$(PREFIX)/share/shotwell/icons
	mkdir -p $(DESTDIR)/usr/share/icons/hicolor/scalable/apps
	$(INSTALL_DATA) icons/shotwell.svg $(DESTDIR)/usr/share/icons/hicolor/scalable/apps
	-update-icon-caches $(DESTDIR)/usr/share/icons/hicolor
	mkdir -p $(DESTDIR)$(PREFIX)/share/shotwell/ui
	$(INSTALL_DATA) ui/* $(DESTDIR)$(PREFIX)/share/shotwell/ui
	$(INSTALL_DATA) misc/shotwell.desktop $(DESTDIR)/usr/share/applications
	$(INSTALL_DATA) misc/shotwell-viewer.desktop $(DESTDIR)/usr/share/applications
	-update-desktop-database
	GCONF_CONFIG_SOURCE=`gconftool-2 --get-default-source` gconftool --makefile-install-rule misc/shotwell.schemas
	killall -HUP gconfd-2
	$(foreach lang,$(SUPPORTED_LANGUAGES),`mkdir -p $(SYSTEM_LANG_DIR)/$(lang)/LC_MESSAGES ; \
        $(INSTALL_DATA) $(LOCAL_LANG_DIR)/$(lang)/LC_MESSAGES/shotwell.mo \
            $(SYSTEM_LANG_DIR)/$(lang)/LC_MESSAGES/shotwell.mo`)

uninstall:
	rm -f $(DESTDIR)$(PREFIX)/bin/$(PROGRAM)
	rm -fr $(DESTDIR)$(PREFIX)/share/shotwell
	rm -fr $(DESTDIR)/usr/share/icons/hicolor/scalable/apps/shotwell.svg
	rm -f $(DESTDIR)/usr/share/applications/shotwell.desktop
	rm -f $(DESTDIR)/usr/share/applications/shotwell-viewer.desktop
	-update-desktop-database
	GCONF_CONFIG_SOURCE=`gconftool-2 --get-default-source` gconftool --makefile-uninstall-rule misc/shotwell.schemas
	killall -HUP gconfd-2
	$(foreach lang,$(SUPPORTED_LANGUAGES),`rm -f $(SYSTEM_LANG_DIR)/$(lang)/LC_MESSAGES/shotwell.mo`)

$(VALA_STAMP): $(EXPANDED_SRC_FILES) $(EXPANDED_VAPI_FILES) $(EXPANDED_SRC_HEADER_FILES) Makefile \
	$(CONFIG_IN)
	@ bash -c "[ '`valac --version`' '>' 'Vala $(MIN_VALAC_VERSION)' ]" || bash -c "[ '`valac --version`' '==' 'Vala $(MIN_VALAC_VERSION)' ]" || ( echo 'Shotwell requires Vala compiler $(MIN_VALAC_VERSION) or greater.  You are running' `valac --version` '\b.'; exit 1 )
ifndef ASSUME_PKGS
ifdef EXT_PKG_VERSIONS
	pkg-config --print-errors --exists '$(EXT_PKG_VERSIONS)'
else ifdef EXT_PKGS
	pkg-config --print-errors --exists $(EXT_PKGS)
endif
endif
	mkdir -p $(BUILD_DIR)
	$(VALAC) --ccode --directory=$(BUILD_DIR) --basedir=src $(VALAFLAGS) \
	$(foreach pkg,$(PKGS),--pkg=$(pkg)) \
	$(foreach vapidir,$(VAPI_DIRS),--vapidir=$(vapidir)) \
	$(foreach def,$(DEFINES),-X -D$(def)) \
	$(foreach hdir,$(HEADER_DIRS),-X -I$(hdir)) \
	$(VALA_DEFINES) \
	$(EXPANDED_SRC_FILES)
	touch $@

# Do not remove hard tab or at symbol; necessary for dependencies to complete.  (Possible make
# bug.)
$(EXPANDED_C_FILES): $(VALA_STAMP)
	@

$(EXPANDED_OBJ_FILES): %.o: %.c $(CONFIG_IN) Makefile
	$(CC) -c $(VALA_CFLAGS) $(CFLAGS) -o $@ $<

$(PROGRAM): $(EXPANDED_OBJ_FILES) $(LANG_STAMP)
	$(CC) $(EXPANDED_OBJ_FILES) $(CFLAGS) $(VALA_LDFLAGS) -o $@
<|MERGE_RESOLUTION|>--- conflicted
+++ resolved
@@ -76,12 +76,9 @@
 	Event.vala \
 	International.vala \
 	Workers.vala \
-<<<<<<< HEAD
 	system.vala \
-	AppDirs.vala
-=======
+	AppDirs.vala \
 	PixbufCache.vala
->>>>>>> bc7951bb
 
 VAPI_FILES = \
 	libexif.vapi \
