--- conflicted
+++ resolved
@@ -12,11 +12,6 @@
 PREFIX=/usr/local
 BUILD_RELEASE=1
 
-<<<<<<< HEAD
-SUPPORTED_LANGUAGES=fr
-LOCAL_LANG_DIR=locale-langpack
-SYSTEM_LANG_DIR=/usr/share/locale-langpack
-
 UNAME := $(shell uname)
 SYSTEM := $(UNAME:MINGW32_%=MinGW)
 
@@ -32,8 +27,6 @@
   MAC = 1
 endif
 
-=======
->>>>>>> 56135595
 -include configure.mk
 
 VALAFLAGS = -g --enable-checking --thread $(USER_VALAFLAGS)
@@ -164,7 +157,6 @@
 	hal >= 0.5.11 \
 	dbus-glib-1 >= 0.76 \
 	unique-1.0 >= 1.0.0 \
-<<<<<<< HEAD
 	libgphoto2 >= 2.4.2
 endif
 
@@ -172,11 +164,6 @@
 EXT_PKG_VERSIONS += \
 	gconf-2.0 >= 2.22.0
 endif
-=======
-	libexif >= 0.6.16 \
-	libgphoto2 >= 2.4.2 \
-	gconf-2.0 >= 2.24.0
->>>>>>> 56135595
 
 PKGS = $(EXT_PKGS) $(LOCAL_PKGS)
 
