PROGRAM = shotwell
all: $(PROGRAM)

<<<<<<< HEAD
VERSION = 0.5.0+trunk
=======
VERSION = 0.5.1+branch
>>>>>>> d9b9e584
GETTEXT_PACKAGE = $(PROGRAM)
BUILD_ROOT = 1

VALAC = valac
MIN_VALAC_VERSION = 0.7.10
INSTALL_PROGRAM = install
INSTALL_DATA = install -m 644

# defaults that may be overridden by configure.mk
PREFIX=/usr/local
SCHEMA_FILE_DIR=/etc/gconf/schemas
BUILD_RELEASE=1

UNAME := $(shell uname)
SYSTEM := $(UNAME:MINGW32_%=MinGW)

ifeq "$(SYSTEM)" "Linux"
  LINUX = 1
endif

ifeq "$(SYSTEM)" "MinGW"
  WINDOWS = 1
endif

ifeq "$(SYSTEM)" "Darwin"
  MAC = 1
endif

-include configure.mk

VALAFLAGS = -g --enable-checking --thread $(USER_VALAFLAGS)
DEFINES=_PREFIX='"$(PREFIX)"' _VERSION='"$(VERSION)"' GETTEXT_PACKAGE='"$(GETTEXT_PACKAGE)"' \
     _LANG_SUPPORT_DIR='"$(SYSTEM_LANG_DIR)"'

SUPPORTED_LANGUAGES=fr de it es pl et sv sk lv pt bg bn nl da zh_CN el ru pa hu en_GB
LOCAL_LANG_DIR=locale-langpack
SYSTEM_LANG_DIR=$(DESTDIR)$(PREFIX)/share/locale

SRC_FILES = \
	main.vala \
	AppWindow.vala \
	CollectionPage.vala \
	Thumbnail.vala \
	DatabaseTables.vala \
	ThumbnailCache.vala \
	image_util.vala \
	CheckerboardLayout.vala \
	PhotoPage.vala \
	Exif.vala \
	Page.vala \
	ImportPage.vala \
	GPhoto.vala \
	SortedList.vala \
	EventsDirectoryPage.vala \
	Dimensions.vala \
	Box.vala \
	Photo.vala \
	Orientation.vala \
	util.vala \
	BatchImport.vala \
	Dialogs.vala \
	Resources.vala \
	Debug.vala \
	Sidebar.vala \
	ColorTransformation.vala \
	EditingTools.vala \
	DataObject.vala \
	DataCollection.vala \
	LibraryWindow.vala \
	CameraTable.vala \
	DirectWindow.vala \
	Properties.vala \
	CustomComponents.vala \
	Config.vala \
	Event.vala \
	International.vala \
	Workers.vala \
	system.vala \
	AppDirs.vala \
	PixbufCache.vala \
	WebConnectors.vala \
	FacebookConnector.vala \
	CommandManager.vala \
	Commands.vala \
	SlideshowPage.vala \
	LibraryFiles.vala \
	FlickrConnector.vala \
	Printing.vala \
	Tag.vala \
	TagPage.vala \
	PicasaConnector.vala \
    Screensaver.vala

ifndef LINUX
SRC_FILES += \
    GConf.vala
endif

VAPI_FILES = \
	libexif.vapi \
	FStream.vapi \
	libgphoto2.vapi \
	FixedKeyFile.vapi \
	ExtendedPosix.vapi \
	gudev-1.0.vapi \
    LConv.vapi

RESOURCE_FILES = \
	photo.ui \
	collection.ui \
	import.ui \
	fullscreen.ui \
	import_queue.ui \
	events_directory.ui \
	event.ui \
	direct.ui \
	tags.ui

SRC_HEADER_FILES = \
	gphoto.h

TEXT_FILES = \
	AUTHORS \
	COPYING \
	INSTALL \
	MAINTAINERS \
	NEWS \
	README \
	THANKS

VAPI_DIRS = \
	./vapi

HEADER_DIRS = \
	./vapi

LOCAL_PKGS = \
	FStream \
	FixedKeyFile \
	ExtendedPosix \
	posix \
	gudev-1.0 \
    LConv

EXT_PKGS = \
	atk \
	gdk-2.0 \
	gee-1.0 \
	gtk+-2.0 \
	libexif \
	sqlite3
	
ifdef LINUX
EXT_PKGS += \
	gconf-2.0 \
	libgphoto2 \
	libsoup-2.4 \
	libxml-2.0 \
	unique-1.0 \
	webkit-1.0 \
	libusb \
	gudev-1.0 \
    dbus-glib-1
endif

ifdef MAC
EXT_PKGS += \
    ige-mac-integration
endif

EXT_PKG_VERSIONS = \
	gee-1.0 >= 0.5.0 \
	gtk+-2.0 >= 2.14.4 \
	libexif >= 0.6.16 \
	sqlite3 >= 3.5.9
	
ifdef LINUX
EXT_PKG_VERSIONS += \
	gconf-2.0 >= 2.22.0 \
	libgphoto2 >= 2.4.2 \
	libsoup-2.4 >= 2.26.0 \
	libxml-2.0 >= 2.6.32 \
	unique-1.0 >= 1.0.0 \
	webkit-1.0 >= 1.1.5 \
	libusb >= 0.1.12 \
	gudev-1.0 >= 145 \
    dbus-glib-1 >= 0.80
endif

PKGS = $(EXT_PKGS) $(LOCAL_PKGS)

ifndef BUILD_DIR
BUILD_DIR=src
endif

DESKTOP_APPLICATION_NAME="Shotwell Photo Manager"
DESKTOP_APPLICATION_COMMENT="Organize your photos"
DESKTOP_APPLICATION_CLASS="Photo Manager"
DIRECT_EDIT_DESKTOP_APPLICATION_NAME="Shotwell Photo Viewer"
DIRECT_EDIT_DESKTOP_APPLICATION_CLASS="Photo Viewer"
TEMPORARY_DESKTOP_FILES = misc/shotwell.desktop misc/shotwell-viewer.desktop

EXPANDED_PO_FILES = $(foreach po,$(SUPPORTED_LANGUAGES),po/$(po).po)
EXPANDED_SRC_FILES = $(foreach src,$(SRC_FILES),src/$(src))
EXPANDED_C_FILES = $(foreach src,$(SRC_FILES),$(BUILD_DIR)/$(src:.vala=.c))
EXPANDED_SAVE_TEMPS_FILES = $(foreach src,$(SRC_FILES),$(BUILD_DIR)/$(src:.vala=.vala.c))
EXPANDED_OBJ_FILES = $(foreach src,$(SRC_FILES),$(BUILD_DIR)/$(src:.vala=.o))

EXPANDED_VAPI_FILES = $(foreach vapi,$(VAPI_FILES),vapi/$(vapi))
EXPANDED_SRC_HEADER_FILES = $(foreach header,$(SRC_HEADER_FILES),vapi/$(header))
EXPANDED_RESOURCE_FILES = $(foreach res,$(RESOURCE_FILES),ui/$(res))
VALA_STAMP = $(BUILD_DIR)/.stamp
LANG_STAMP = $(LOCAL_LANG_DIR)/.langstamp

DIST_FILES = Makefile configure minver $(EXPANDED_SRC_FILES) $(EXPANDED_VAPI_FILES) \
	$(EXPANDED_SRC_HEADER_FILES) $(EXPANDED_RESOURCE_FILES) $(TEXT_FILES) icons/* misc/* \
	$(EXPANDED_PO_FILES) po/shotwell.pot vapi/*

DIST_TAR = $(PROGRAM)-$(VERSION).tar
DIST_TAR_BZ2 = $(DIST_TAR).bz2
DIST_TAR_GZ = $(DIST_TAR).gz
PACKAGE_ORIG_GZ = $(PROGRAM)_`parsechangelog | grep Version | sed 's/.*: //'`.orig.tar.gz

VALA_CFLAGS = `pkg-config --cflags $(EXT_PKGS) gthread-2.0` $(foreach hdir,$(HEADER_DIRS),-I$(hdir)) \
	$(foreach def,$(DEFINES),-D$(def))

VALA_LDFLAGS = `pkg-config --libs $(EXT_PKGS) gthread-2.0`

ifdef WINDOWS
  VALA_DEFINES = -D WINDOWS -D NO_CAMERA -D NO_PRINTING -D NO_PUBLISHING -D NO_LIBUNIQUE -D NO_EXTENDED_POSIX -D NO_SET_BACKGROUND
  EXPANDED_OBJ_FILES += src/windows.o
  RESOURCES = shotwell.res

ifndef BUILD_DEBUG
# -mwindows prevents a console window from appearing when we run Shotwell, but also hides
# all logging/debugging output, so we specify it only in a release build.
  VALA_LDFLAGS += -mwindows
endif  

shotwell.res: windows/shotwell.rc
	windres windows/shotwell.rc -O coff -o shotwell.res

endif

ifdef MAC
  VALA_DEFINES = -D MAC -D NO_CAMERA -D NO_PRINTING -D NO_PUBLISHING -D NO_LIBUNIQUE -D NO_SVG
  EXPANDED_OBJ_FILES += src/mac.o
endif

# setting CFLAGS in configure.mk overrides build type
ifndef CFLAGS
ifdef BUILD_DEBUG
CFLAGS = -O0 -g -pipe
else
CFLAGS = -O2 -g -pipe
endif
endif

# Required for gudev-1.0
CFLAGS += -DG_UDEV_API_IS_SUBJECT_TO_CHANGE

$(LANG_STAMP): $(EXPANDED_PO_FILES)
	$(foreach po,$(SUPPORTED_LANGUAGES),`mkdir -p $(LOCAL_LANG_DIR)/$(po)/LC_MESSAGES ; \
        msgfmt -o $(LOCAL_LANG_DIR)/$(po)/LC_MESSAGES/shotwell.mo po/$(po).po`)
	touch $(LANG_STAMP)

clean:
	rm -f $(EXPANDED_C_FILES)
	rm -f $(EXPANDED_SAVE_TEMPS_FILES)
	rm -f $(EXPANDED_OBJ_FILES)
	rm -f $(VALA_STAMP)
	rm -rf $(PROGRAM)-$(VERSION)
	rm -f $(PROGRAM)
	rm -rf $(LOCAL_LANG_DIR)
	rm -f $(LANG_STAMP)
	rm -f $(TEMPORARY_DESKTOP_FILES)

cleantemps:
	rm -f $(EXPANDED_C_FILES)
	rm -f $(EXPANDED_SAVE_TEMPS_FILES)
	rm -f $(EXPANDED_OBJ_FILES)
	rm -f $(VALA_STAMP)
	rm -f $(LANG_STAMP)

package:
	$(MAKE) dist
	cp $(DIST_TAR_GZ) $(PACKAGE_ORIG_GZ)
	rm -f $(DIST_TAR_GZ)
	rm -f $(DIST_TAR_BZ2)

dist: $(DIST_FILES)
	mkdir -p $(PROGRAM)-$(VERSION)
	cp --parents $(DIST_FILES) $(PROGRAM)-$(VERSION)
	tar --bzip2 -cvf $(DIST_TAR_BZ2) $(PROGRAM)-$(VERSION)
	tar --gzip -cvf $(DIST_TAR_GZ) $(PROGRAM)-$(VERSION)
	rm -rf $(PROGRAM)-$(VERSION)

distclean: clean
	rm -f configure.mk

install:
	cp misc/shotwell.desktop.head misc/shotwell.desktop
	cp misc/shotwell-viewer.desktop.head misc/shotwell-viewer.desktop
	$(foreach lang,$(SUPPORTED_LANGUAGES), echo Name[$(lang)]=`TEXTDOMAINDIR=locale-langpack \
        LANGUAGE=$(lang) gettext --domain=shotwell $(DESKTOP_APPLICATION_NAME)` \
        >> misc/shotwell.desktop ; \
        echo GenericName[$(lang)]=`TEXTDOMAINDIR=locale-langpack LANGUAGE=$(lang) \
        gettext --domain=shotwell $(DESKTOP_APPLICATION_CLASS)` >> misc/shotwell.desktop ; \
        echo Comment[$(lang)]=`TEXTDOMAINDIR=locale-langpack LANGUAGE=$(lang) gettext \
        --domain=shotwell $(DESKTOP_APPLICATION_COMMENT)` >> misc/shotwell.desktop ; \
        echo Name[$(lang)]=`TEXTDOMAINDIR=locale-langpack LANGUAGE=$(lang) gettext \
        --domain=shotwell $(DIRECT_EDIT_DESKTOP_APPLICATION_NAME)` >> misc/shotwell-viewer.desktop ; \
        echo GenericName[$(lang)]=`TEXTDOMAINDIR=locale-langpack LANGUAGE=$(lang) gettext \
        --domain=shotwell $(DIRECT_EDIT_DESKTOP_APPLICATION_CLASS)` >> misc/shotwell-viewer.desktop ;)
	touch $(LANG_STAMP)
	mkdir -p $(DESTDIR)$(PREFIX)/bin
	$(INSTALL_PROGRAM) $(PROGRAM) $(DESTDIR)$(PREFIX)/bin
	mkdir -p $(DESTDIR)$(PREFIX)/share/shotwell/icons
	$(INSTALL_DATA) icons/* $(DESTDIR)$(PREFIX)/share/shotwell/icons
	mkdir -p $(DESTDIR)$(PREFIX)/share/icons/hicolor/scalable/apps
	$(INSTALL_DATA) icons/shotwell.svg $(DESTDIR)$(PREFIX)/share/icons/hicolor/scalable/apps
ifndef DISABLE_ICON_UPDATE
	-gtk-update-icon-cache -t -f $(DESTDIR)$(PREFIX)/share/icons/hicolor || :
endif
	mkdir -p $(DESTDIR)$(PREFIX)/share/shotwell/ui
	$(INSTALL_DATA) ui/* $(DESTDIR)$(PREFIX)/share/shotwell/ui
	mkdir -p $(DESTDIR)$(PREFIX)/share/applications
	$(INSTALL_DATA) misc/shotwell.desktop $(DESTDIR)$(PREFIX)/share/applications
	$(INSTALL_DATA) misc/shotwell-viewer.desktop $(DESTDIR)$(PREFIX)/share/applications
ifndef DISABLE_DESKTOP_UPDATE
	-update-desktop-database || :
endif
ifdef LINUX
ifndef DISABLE_SCHEMAS_INSTALL
	GCONF_CONFIG_SOURCE=`gconftool-2 --get-default-source` gconftool-2 --makefile-install-rule misc/shotwell.schemas
else
	mkdir -p $(DESTDIR)$(SCHEMA_FILE_DIR)
	$(INSTALL_DATA) misc/shotwell.schemas $(DESTDIR)$(SCHEMA_FILE_DIR)
endif
endif
	-$(foreach lang,$(SUPPORTED_LANGUAGES),`mkdir -p $(SYSTEM_LANG_DIR)/$(lang)/LC_MESSAGES ; \
        $(INSTALL_DATA) $(LOCAL_LANG_DIR)/$(lang)/LC_MESSAGES/shotwell.mo \
            $(SYSTEM_LANG_DIR)/$(lang)/LC_MESSAGES/shotwell.mo`)

uninstall:
	rm -f $(DESTDIR)$(PREFIX)/bin/$(PROGRAM)
	rm -fr $(DESTDIR)$(PREFIX)/share/shotwell
	rm -fr $(DESTDIR)$(PREFIX)/share/icons/hicolor/scalable/apps/shotwell.svg
	rm -f $(DESTDIR)$(PREFIX)/share/applications/shotwell.desktop
	rm -f $(DESTDIR)$(PREFIX)/share/applications/shotwell-viewer.desktop
ifndef DISABLE_DESKTOP_UPDATE
	-update-desktop-database || :
endif
ifdef LINUX
ifndef DISABLE_SCHEMAS_INSTALL
	GCONF_CONFIG_SOURCE=`gconftool-2 --get-default-source` gconftool-2 --makefile-uninstall-rule misc/shotwell.schemas
else
	rm -f $(DESTDIR)$(SCHEMA_FILE_DIR)/shotwell.schemas
endif
endif
	$(foreach lang,$(SUPPORTED_LANGUAGES),`rm -f $(SYSTEM_LANG_DIR)/$(lang)/LC_MESSAGES/shotwell.mo`)

$(VALA_STAMP): $(EXPANDED_SRC_FILES) $(EXPANDED_VAPI_FILES) $(EXPANDED_SRC_HEADER_FILES) Makefile \
	$(CONFIG_IN)
	@ ./minver `valac --version | awk '{print $$2}'` $(MIN_VALAC_VERSION) || ( echo 'Shotwell requires Vala compiler $(MIN_VALAC_VERSION) or greater.  You are running' `valac --version` '\b.'; exit 1 )
ifndef ASSUME_PKGS
ifdef EXT_PKG_VERSIONS
	pkg-config --print-errors --exists '$(EXT_PKG_VERSIONS)'
else ifdef EXT_PKGS
	pkg-config --print-errors --exists $(EXT_PKGS)
endif
endif
	@ type msgfmt > /dev/null || ( echo 'msgfmt (usually found in the gettext package) is missing and is required to build Shotwell. ' ; exit 1 )
	mkdir -p $(BUILD_DIR)
	$(VALAC) --ccode --directory=$(BUILD_DIR) --basedir=src $(VALAFLAGS) \
	$(foreach pkg,$(PKGS),--pkg=$(pkg)) \
	$(foreach vapidir,$(VAPI_DIRS),--vapidir=$(vapidir)) \
	$(foreach def,$(DEFINES),-X -D$(def)) \
	$(foreach hdir,$(HEADER_DIRS),-X -I$(hdir)) \
	$(VALA_DEFINES) \
	$(EXPANDED_SRC_FILES)
	touch $@

# Do not remove hard tab or at symbol; necessary for dependencies to complete.
$(EXPANDED_C_FILES): $(VALA_STAMP)
	@

$(EXPANDED_OBJ_FILES): %.o: %.c $(CONFIG_IN) Makefile
	$(CC) -c $(VALA_CFLAGS) $(CFLAGS) -o $@ $<

$(PROGRAM): $(EXPANDED_OBJ_FILES) $(RESOURCES) $(LANG_STAMP)
	$(CC) $(EXPANDED_OBJ_FILES) $(CFLAGS) $(RESOURCES) $(VALA_LDFLAGS) -o $@

shotwell-setup-$(VERSION).exe: $(PROGRAM) windows/winstall.iss
	iscc windows\winstall.iss
	mv setup.exe shotwell-setup-$(VERSION).exe

winstaller: shotwell-setup-$(VERSION).exe
<|MERGE_RESOLUTION|>--- conflicted
+++ resolved
@@ -1,11 +1,7 @@
 PROGRAM = shotwell
 all: $(PROGRAM)
 
-<<<<<<< HEAD
-VERSION = 0.5.0+trunk
-=======
-VERSION = 0.5.1+branch
->>>>>>> d9b9e584
+VERSION = 0.5.1+trunk
 GETTEXT_PACKAGE = $(PROGRAM)
 BUILD_ROOT = 1
 
