--- conflicted
+++ resolved
@@ -17,15 +17,9 @@
 msgstr ""
 "Project-Id-Version: shotwell-0.15\n"
 "Report-Msgid-Bugs-To: \n"
-<<<<<<< HEAD
-"POT-Creation-Date: 2019-06-26 22:44+0200\n"
-"PO-Revision-Date: 2019-05-07 21:32+0000\n"
-"Last-Translator: Jiri Grönroos <jiri.gronroos@iki.fi>\n"
-=======
 "POT-Creation-Date: 2019-04-23 15:16-0700\n"
 "PO-Revision-Date: 2019-06-21 21:51+0000\n"
 "Last-Translator: Veli-Pekka Samuli Finnilä <vpf@tuta.io>\n"
->>>>>>> f51865db
 "Language-Team: Finnish <https://l10n.elementary.io/projects/photos/photos/fi/"
 ">\n"
 "Language: fi\n"
@@ -419,14 +413,6 @@
 msgid "For more information please check the Photos Wiki at %s"
 msgstr "Lisätietoja löytyy Kuvat-sovelluksen wikistä: %s"
 
-<<<<<<< HEAD
-=======
-#: src/main.vala:76
-msgid "Your Photo Library Is Not Compatible With This Version Of Photos"
-msgstr ""
-"Kuvakirjastosi ei ole yhteensopiva tämän Kuvat-sovelluksen version kanssa"
-
->>>>>>> f51865db
 #: src/main.vala:77
 #, c-format
 msgid ""
