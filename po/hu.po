--- conflicted
+++ resolved
@@ -5,17 +5,10 @@
 #
 msgid ""
 msgstr ""
-<<<<<<< HEAD
-"Project-Id-Version: shotwell-0.6.91\n"
-"Report-Msgid-Bugs-To: vera@yorba.org\n"
-"POT-Creation-Date: 2010-07-30 12:26-0700\n"
-"PO-Revision-Date: 2010-08-25 13:56+0100\n"
-=======
-"Project-Id-Version: shotwell-0.7.1\n"
+"Project-Id-Version: shotwell-0.7.1+trunk\n"
 "Report-Msgid-Bugs-To: vera@yorba.org\n"
 "POT-Creation-Date: 2010-07-30 12:26-0700\n"
 "PO-Revision-Date: 2010-08-26 14:05+0100\n"
->>>>>>> f065768b
 "Last-Translator: csola48 <csola48@gmail.com>\n"
 "Language-Team: Hungarian <csola48@gmail.com>\n"
 "MIME-Version: 1.0\n"
@@ -423,10 +416,6 @@
 msgstr "Többszörösen jelenlévő fényképek eltávolítása"
 
 #: src/Commands.vala:794
-<<<<<<< HEAD
-#: src/Commands.vala:881
-#, c-format
-=======
 #, c-format
 msgid "Unable to duplicate one photo due to a file error"
 msgid_plural "Unable to duplicate %d photos due to file errors"
@@ -434,7 +423,6 @@
 msgstr[1] "Fájl hiba miatt %d fénykép nem duplikálható"
 
 #: src/Commands.vala:881
->>>>>>> f065768b
 msgid "Restoring previous rating"
 msgstr "Korábbi arány visszaállítása"
 
@@ -461,50 +449,21 @@
 msgstr "A dátum és idő módosításának visszavonása"
 
 #: src/Commands.vala:999
-<<<<<<< HEAD
-=======
 msgid "One original photo could not be adjusted."
 msgid_plural "The following original photos could not be adjusted."
 msgstr[0] "Az eredeti fénykép nem módosítható."
 msgstr[1] "Az eredeti fénykép nem módosítható."
 
->>>>>>> f065768b
 #: src/Commands.vala:1001
 #: src/Commands.vala:1013
 msgid "Time Adjustment Error"
 msgstr "Hiba az idő megváltoztatásakor"
 
 #: src/Commands.vala:1011
-<<<<<<< HEAD
-#: src/Commands.vala:1265
-msgid "Move Photos to Trash"
-msgstr "Fényképek áthelyezése a kukába"
-
-#: src/Commands.vala:1265
-msgid "Restore Photos from Trash"
-msgstr "Fényképek visszatöltése a kukából"
-
-#: src/Commands.vala:1266
-msgid "Move the photos to the Shotwell trash"
-msgstr "Fényképek áthelyezése a Shotwell kukájába"
-
-#: src/Commands.vala:1266
-msgid "Restore the photos back to the Shotwell library"
-msgstr "Kijelölt fényképek visszatöltése a gyűjteménybe"
-
-#: src/Commands.vala:1283
-msgid "Moving Photos to Trash"
-msgstr "Fényképek áthelyezése a kukába"
-
-#: src/Commands.vala:1283
-msgid "Restoring Photos From Trash"
-msgstr "Fényképek visszatöltése a kukából"
-=======
 msgid "Time adjustments could not be undone on the following photo file."
 msgid_plural "Time adjustments could not be undone on the following photo files."
 msgstr[0] ""
 msgstr[1] ""
->>>>>>> f065768b
 
 #: src/Commands.vala:1265
 msgid "Move Photos to Trash"
@@ -577,18 +536,6 @@
 #, c-format
 msgid "(and %d more)\n"
 msgstr "(és %d több)\n"
-<<<<<<< HEAD
-
-#: src/Dialogs.vala:327
-#: src/Dialogs.vala:342
-#: src/Dialogs.vala:357
-#: src/Dialogs.vala:371
-#: src/Dialogs.vala:385
-#: src/Dialogs.vala:396
-#: src/Dialogs.vala:410
-#: src/Dialogs.vala:424
-#, c-format
-=======
 
 #: src/Dialogs.vala:327
 #, c-format
@@ -640,7 +587,6 @@
 msgstr[1] "%d fénykép sikeresen importálva.\n"
 
 #: src/Dialogs.vala:424
->>>>>>> f065768b
 msgid "No photos imported.\n"
 msgstr "Nincs fénykép importálva.\n"
 
@@ -661,18 +607,6 @@
 #: src/Resources.vala:216
 msgid "Edit Title"
 msgstr "Cím szerkesztése"
-<<<<<<< HEAD
-
-#: src/Dialogs.vala:529
-#: src/Properties.vala:246
-msgid "Title:"
-msgstr "Cím:"
-
-#: src/Dialogs.vala:542
-#: src/Dialogs.vala:545
-#: src/Dialogs.vala:549
-#, c-format
-=======
 
 #: src/Dialogs.vala:529
 #: src/Properties.vala:246
@@ -699,22 +633,10 @@
 msgstr[1] "_Fájl"
 
 #: src/Dialogs.vala:549
->>>>>>> f065768b
 msgid "Only _Remove"
 msgstr "Csak eltávolítás"
 
 #: src/Dialogs.vala:571
-<<<<<<< HEAD
-#: src/Dialogs.vala:574
-#: src/Dialogs.vala:580
-#: src/Dialogs.vala:594
-#: src/Dialogs.vala:601
-#, c-format
-msgid "_Remove"
-msgstr "_Eltávolítás"
-
-#: src/Dialogs.vala:602
-=======
 #, c-format
 msgid "This will destroy all changes made to the external file.  Continue?"
 msgid_plural "This will destroy all changes made to %d external files.  Continue?"
@@ -750,7 +672,6 @@
 msgstr[0] "Fénykép eltávolítása a könyvtárból"
 msgstr[1] "Fénykép eltávolítása a könyvtárból"
 
->>>>>>> f065768b
 #: src/Dialogs.vala:679
 #, c-format
 msgid "%d%%"
@@ -775,10 +696,6 @@
 #: src/Dialogs.vala:803
 msgid "Set _all photos to this time"
 msgstr "Minden fénykép _beállítása erre az időre"
-<<<<<<< HEAD
-
-#: src/Dialogs.vala:809
-=======
 
 #: src/Dialogs.vala:809
 msgid "_Modify original file"
@@ -786,7 +703,6 @@
 msgstr[0] "Eredeti fájl _módosítása"
 msgstr[1] "Eredeti fájl _módosítása"
 
->>>>>>> f065768b
 #: src/Dialogs.vala:891
 msgid "Original: "
 msgstr "Eredeti: "
@@ -820,15 +736,6 @@
 "%d %s, %d %s, %d %s, és %d %s."
 
 #: src/Dialogs.vala:981
-<<<<<<< HEAD
-#: src/Dialogs.vala:982
-#: src/Dialogs.vala:983
-#: src/Dialogs.vala:984
-#: src/Dialogs.vala:1028
-#: src/Dialogs.vala:1045
-#: src/Dialogs.vala:1069
-#, c-format
-=======
 msgid "day"
 msgid_plural "days"
 msgstr[0] "nap"
@@ -867,7 +774,6 @@
 
 #: src/Dialogs.vala:1045
 #: src/Dialogs.vala:1069
->>>>>>> f065768b
 msgid "Tags (separated by commas):"
 msgstr "Támogatott operációs rendszerek (vesszővel elválasztott nevek):"
 
@@ -1149,10 +1055,6 @@
 
 #: src/EventsDirectoryPage.vala:64
 #: src/Properties.vala:259
-<<<<<<< HEAD
-#: src/EventsDirectoryPage.vala:428
-#, c-format
-=======
 #, c-format
 msgid "%d Photo"
 msgid_plural "%d Photos"
@@ -1160,7 +1062,6 @@
 msgstr[1] "%d Fényképek"
 
 #: src/EventsDirectoryPage.vala:428
->>>>>>> f065768b
 msgid "Events"
 msgstr "Események"
 
@@ -1413,10 +1314,6 @@
 msgstr "Fényképezőgép nem zárolható: %s"
 
 #: src/ImportPage.vala:1096
-<<<<<<< HEAD
-#: src/ImportPage.vala:1101
-#, c-format
-=======
 #, c-format
 msgid "Delete this photo from camera?"
 msgid_plural "Delete these %d photos from camera?"
@@ -1424,20 +1321,12 @@
 msgstr[1] "Eltávolítja a %d fényképeket a fényképezőgépről?"
 
 #: src/ImportPage.vala:1101
->>>>>>> f065768b
 msgid "_Keep"
 msgstr "_Megtart"
 
 #: src/ImportPage.vala:1120
 msgid "Removing photos from camera"
 msgstr "Eltávolítja a fényképet a fényképezőgépről"
-<<<<<<< HEAD
-
-#: src/ImportPage.vala:1124
-#: src/ImportPage.vala:1181
-#: src/ImportPage.vala:1283
-#, c-format
-=======
 
 #: src/ImportPage.vala:1124
 #, c-format
@@ -1448,7 +1337,6 @@
 
 #: src/ImportPage.vala:1181
 #: src/ImportPage.vala:1283
->>>>>>> f065768b
 msgid "Importing..."
 msgstr "Importálás..."
 
@@ -1722,14 +1610,11 @@
 
 #: src/PhotoPage.vala:2578
 #: src/util.vala:597
-<<<<<<< HEAD
-=======
 msgid "Removing Photo From Library"
 msgid_plural "Removing Photos From Library"
 msgstr[0] "Fénykép eltávolítás a könyvtárból"
 msgstr[1] "Fénykép eltávolítás a könyvtárból"
 
->>>>>>> f065768b
 #: src/PhotoPage.vala:2697
 #, c-format
 msgid "Unable to export %s: %s"
@@ -1784,19 +1669,11 @@
 msgstr ""
 "%s nem támogatott a fájl formátuma\n"
 "%s."
-<<<<<<< HEAD
 
 #: src/PhotoPage.vala:3414
 msgid "_Save a Copy"
 msgstr "_Másolat mentése"
 
-=======
-
-#: src/PhotoPage.vala:3414
-msgid "_Save a Copy"
-msgstr "_Másolat mentése"
-
->>>>>>> f065768b
 #: src/PhotoPage.vala:3417
 #, c-format
 msgid "Lose changes to %s?"
@@ -2047,10 +1924,6 @@
 msgstr "Elemek:"
 
 #: src/Properties.vala:252
-<<<<<<< HEAD
-#: src/Properties.vala:273
-#, c-format
-=======
 #, c-format
 msgid "%d Event"
 msgid_plural "%d Events"
@@ -2058,7 +1931,6 @@
 msgstr[1] "%d Események"
 
 #: src/Properties.vala:273
->>>>>>> f065768b
 msgid "Date:"
 msgstr "Dátum:"
 
@@ -2577,10 +2449,6 @@
 msgstr "Címke törlése \"%s\""
 
 #: src/Resources.vala:258
-<<<<<<< HEAD
-#: src/Resources.vala:262
-#, c-format
-=======
 #, c-format
 msgid "Remove the tag \"%s\" from one photo"
 msgid_plural "Remove the tag \"%s\" from %d photos"
@@ -2588,7 +2456,6 @@
 msgstr[1] "Címke eltávolítása \"%s\" %d fényképről"
 
 #: src/Resources.vala:262
->>>>>>> f065768b
 msgid "Delete Tag"
 msgstr "Címke törlése"
 
@@ -2622,46 +2489,6 @@
 #: src/Resources.vala:280
 msgid "Modify the tags for this photo"
 msgstr "Címke módosítása ehhez a képhez"
-<<<<<<< HEAD
-
-#: src/Resources.vala:283
-#: src/Resources.vala:287
-#: src/Resources.vala:291
-#: src/Resources.vala:295
-#: src/Resources.vala:300
-#: src/Resources.vala:305
-#, c-format
-msgid "Unable to rename tag to \"%s\" because the tag already exists."
-msgstr "Nem lehet a címkét átnevezni erre \"%s\", mert a címke már létezik."
-
-#: src/Resources.vala:432
-#, c-format
-msgid "Rate %s"
-msgstr "Arány %s"
-
-#: src/Resources.vala:433
-#, c-format
-msgid "Set rating to %s"
-msgstr "Arány beállítása erre: %s"
-
-#: src/Resources.vala:434
-#, c-format
-msgid "Setting rating to %s"
-msgstr "Arány beállítása erre: %s"
-
-#: src/Resources.vala:436
-#, c-format
-msgid "Display %s"
-msgstr "Képernyő %s"
-
-#: src/Resources.vala:437
-#, c-format
-msgid "Only show photos with a rating of %s"
-msgstr "Csak azon fényképek mutatása, amelyek osztályzata %s"
-
-#: src/Resources.vala:438
-#, c-format
-=======
 
 #: src/Resources.vala:283
 #, c-format
@@ -2730,7 +2557,6 @@
 
 #: src/Resources.vala:438
 #, c-format
->>>>>>> f065768b
 msgid "%s or Better"
 msgstr "%s vagy jobb"
 
@@ -2864,22 +2690,12 @@
 msgstr "Diavetítés folytatása"
 
 #: src/TagPage.vala:127
-<<<<<<< HEAD
-#: src/TrashPage.vala:17
-=======
->>>>>>> f065768b
-#, c-format
-msgid "Trash"
-msgstr "Kuka"
-
-<<<<<<< HEAD
-#: src/TrashPage.vala:137
-msgid "Delete"
-msgstr "Törlés"
-
-# The string %a %b %d, %Y is a format string that describes how dates are formatted (e.g. September 26, 2009 vs. 2009 September 26). Please translate it so that it describes the common date format in use in your language and region. The format string you enter should conform to POSIX date and time formatting conventions. See the strftime manpage for a list of format specifiers and their meanings.
-#: src/TrashPage.vala:138
-=======
+#, c-format
+msgid "This will remove the tag \"%s\" from one photo.  Continue?"
+msgid_plural "This will remove the tag \"%s\" from %d photos.  Continue?"
+msgstr[0] ""
+msgstr[1] ""
+
 #: src/TrashPage.vala:17
 msgid "Trash"
 msgstr "Kuka"
@@ -2895,7 +2711,6 @@
 msgstr[1] "Fényképek törlése"
 
 # The string %a %b %d, %Y is a format string that describes how dates are formatted (e.g. September 26, 2009 vs. 2009 September 26). Please translate it so that it describes the common date format in use in your language and region. The format string you enter should conform to POSIX date and time formatting conventions. See the strftime manpage for a list of format specifiers and their meanings.
->>>>>>> f065768b
 #: src/util.vala:417
 msgid "%a %b %d, %Y"
 msgstr "%a %b %d, %Y"
@@ -3095,10 +2910,3 @@
 #, fuzzy
 #~ msgid "Un_hide"
 #~ msgstr "Rejtettség visszavonása"
-<<<<<<< HEAD
-
-#, fuzzy
-#~ msgid "Unhide the selected photos"
-#~ msgstr "A kijelölt képek lemezre mentése"
-=======
->>>>>>> f065768b
