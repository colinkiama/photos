/* Copyright 2009-2013 Yorba Foundation
 *
 * This software is licensed under the GNU LGPL (version 2.1 or later).
 * See the COPYING file in this distribution.
 */

public class CollectionViewManager : ViewManager {
    private CollectionPage page;

    public CollectionViewManager (CollectionPage page) {
        this.page = page;
    }

    public override DataView create_view (DataSource source) {
        return page.create_thumbnail (source);
    }
}

public abstract class CollectionPage : MediaPage {
    private const double DESKTOP_SLIDESHOW_TRANSITION_SEC = 2.0;

    protected class CollectionSearchViewFilter : DefaultSearchViewFilter {
        public override uint get_criteria () {
            return SearchFilterCriteria.TEXT | SearchFilterCriteria.FLAG |
                   SearchFilterCriteria.MEDIA | SearchFilterCriteria.RATING;
        }
    }

    private ExporterUI exporter = null;
    private CollectionSearchViewFilter search_filter = new CollectionSearchViewFilter ();

    public CollectionPage (string page_name) {
        base (page_name);

        get_view ().items_altered.connect (on_photos_altered);

        init_item_context_menu ("/CollectionContextMenu");
        init_toolbar ("/CollectionToolbar");

        show_all ();

        // watch for updates to the external app settings
        Config.Facade.get_instance ().external_app_changed.connect (on_external_app_changed);
    }

    public override Gtk.Toolbar get_toolbar () {
        if (toolbar == null) {
            base.get_toolbar ();

            // separator to force slider to right side of toolbar
            Gtk.SeparatorToolItem separator = new Gtk.SeparatorToolItem ();
            separator.set_expand (true);
            separator.set_draw (false);
            get_toolbar ().insert (separator, -1);

            Gtk.SeparatorToolItem drawn_separator = new Gtk.SeparatorToolItem ();
            drawn_separator.set_expand (false);
            drawn_separator.set_draw (true);

            get_toolbar ().insert (drawn_separator, -1);

            // zoom slider assembly
            MediaPage.ZoomSliderAssembly zoom_slider_assembly = create_zoom_slider_assembly ();
            connect_slider (zoom_slider_assembly);
            get_toolbar ().insert (zoom_slider_assembly, -1);
        }

        return toolbar;
    }
<<<<<<< HEAD
    
    private static InjectionGroup create_file_menu_injectables() {
        InjectionGroup group = new InjectionGroup("/MenuBar/FileMenu/FileExtrasPlaceholder");
        
        group.add_menu_item("SendTo");
        group.add_menu_item("SetBackground");
        
=======

    private static InjectionGroup create_file_menu_injectables () {
        InjectionGroup group = new InjectionGroup ("/MenuBar/FileMenu/FileExtrasPlaceholder");

        group.add_menu_item ("Print");
        group.add_separator ();
        group.add_menu_item ("SendTo");
        group.add_menu_item ("SetBackground");

>>>>>>> 4cc24843
        return group;
    }

    private static InjectionGroup create_edit_menu_injectables () {
        InjectionGroup group = new InjectionGroup ("/MenuBar/EditMenu/EditExtrasPlaceholder");

        group.add_menu_item ("Duplicate");

        return group;
    }

    private static InjectionGroup create_view_menu_fullscreen_injectables () {
        InjectionGroup group = new InjectionGroup ("/MediaViewMenu/ViewExtrasFullscreenSlideshowPlaceholder");

        group.add_menu_item ("Fullscreen", "CommonFullscreen");
        group.add_separator ();
        group.add_menu_item ("Slideshow");

        return group;
    }

    private static InjectionGroup create_photos_menu_externals_injectables () {
        InjectionGroup group = new InjectionGroup ("/MenuBar/PhotosMenu/PhotosExtrasExternalsPlaceholder");

        group.add_menu_item ("PlayVideo");

        return group;
    }

    protected override void init_collect_ui_filenames (Gee.List<string> ui_filenames) {
        base.init_collect_ui_filenames (ui_filenames);

        ui_filenames.add ("collection.ui");
    }

    protected override Gtk.ActionEntry[] init_collect_action_entries () {
        Gtk.ActionEntry[] actions = base.init_collect_action_entries ();

        Gtk.ActionEntry print = { "Print", Gtk.Stock.PRINT, TRANSLATABLE, "<Ctrl>P",
                                  TRANSLATABLE, on_print
                                };
        print.label = Resources.PRINT_MENU;
        actions += print;

        Gtk.ActionEntry publish = { "Publish", Resources.PUBLISH, TRANSLATABLE, "<Ctrl><Shift>P",
                                    TRANSLATABLE, on_publish
                                  };
        publish.label = Resources.PUBLISH_MENU;
        publish.tooltip = Resources.PUBLISH_TOOLTIP;
        actions += publish;

        Gtk.ActionEntry rotate_right = { "RotateClockwise", Resources.CLOCKWISE,
                                         TRANSLATABLE, "<Ctrl>R", TRANSLATABLE, on_rotate_clockwise
                                       };
        rotate_right.label = Resources.ROTATE_CW_MENU;
        rotate_right.tooltip = Resources.ROTATE_CW_TOOLTIP;
        actions += rotate_right;

        Gtk.ActionEntry rotate_left = { "RotateCounterclockwise", Resources.COUNTERCLOCKWISE,
                                        TRANSLATABLE, "<Ctrl><Shift>R", TRANSLATABLE, on_rotate_counterclockwise
                                      };
        rotate_left.label = Resources.ROTATE_CCW_MENU;
        rotate_left.tooltip = Resources.ROTATE_CCW_TOOLTIP;
        actions += rotate_left;

        Gtk.ActionEntry hflip = { "FlipHorizontally", Resources.HFLIP, TRANSLATABLE, null,
                                  TRANSLATABLE, on_flip_horizontally
                                };
        hflip.label = Resources.HFLIP_MENU;
        actions += hflip;

        Gtk.ActionEntry vflip = { "FlipVertically", Resources.VFLIP, TRANSLATABLE, null,
                                  TRANSLATABLE, on_flip_vertically
                                };
        vflip.label = Resources.VFLIP_MENU;
        actions += vflip;

        Gtk.ActionEntry enhance = { "Enhance", Resources.ENHANCE, TRANSLATABLE, "<Ctrl>E",
                                    TRANSLATABLE, on_enhance
                                  };
        enhance.label = Resources.ENHANCE_MENU;
        enhance.tooltip = Resources.ENHANCE_TOOLTIP;
        actions += enhance;

        Gtk.ActionEntry copy_adjustments = { "CopyColorAdjustments", null, TRANSLATABLE,
                                             "<Ctrl><Shift>C", TRANSLATABLE, on_copy_adjustments
                                           };
        copy_adjustments.label = Resources.COPY_ADJUSTMENTS_MENU;
        copy_adjustments.tooltip = Resources.COPY_ADJUSTMENTS_TOOLTIP;
        actions += copy_adjustments;

        Gtk.ActionEntry paste_adjustments = { "PasteColorAdjustments", null, TRANSLATABLE,
                                              "<Ctrl><Shift>V", TRANSLATABLE, on_paste_adjustments
                                            };
        paste_adjustments.label = Resources.PASTE_ADJUSTMENTS_MENU;
        paste_adjustments.tooltip = Resources.PASTE_ADJUSTMENTS_TOOLTIP;
        actions += paste_adjustments;

        Gtk.ActionEntry revert = { "Revert", Gtk.Stock.REVERT_TO_SAVED, TRANSLATABLE, null,
                                   TRANSLATABLE, on_revert
                                 };
        revert.label = Resources.REVERT_MENU;
        actions += revert;

        Gtk.ActionEntry set_background = { "SetBackground", null, TRANSLATABLE, "<Ctrl>B",
                                           TRANSLATABLE, on_set_background
                                         };
        set_background.label = Resources.SET_BACKGROUND_MENU;
        set_background.tooltip = Resources.SET_BACKGROUND_TOOLTIP;
        actions += set_background;

        Gtk.ActionEntry duplicate = { "Duplicate", null, TRANSLATABLE, "<Ctrl>D", TRANSLATABLE,
                                      on_duplicate_photo
                                    };
        duplicate.label = Resources.DUPLICATE_PHOTO_MENU;
        duplicate.tooltip = Resources.DUPLICATE_PHOTO_TOOLTIP;
        actions += duplicate;

        Gtk.ActionEntry adjust_date_time = { "AdjustDateTime", null, TRANSLATABLE, null,
                                             TRANSLATABLE, on_adjust_date_time
                                           };
        adjust_date_time.label = Resources.ADJUST_DATE_TIME_MENU;
        actions += adjust_date_time;

        Gtk.ActionEntry external_edit = { "ExternalEdit", Gtk.Stock.EDIT, TRANSLATABLE, "<Ctrl>Return",
                                          TRANSLATABLE, on_external_edit
                                        };
        external_edit.label = Resources.EXTERNAL_EDIT_MENU;
        actions += external_edit;

        Gtk.ActionEntry edit_raw = { "ExternalEditRAW", null, TRANSLATABLE, "<Ctrl><Shift>Return",
                                     TRANSLATABLE, on_external_edit_raw
                                   };
        edit_raw.label = Resources.EXTERNAL_EDIT_RAW_MENU;
        actions += edit_raw;

        Gtk.ActionEntry slideshow = { "Slideshow", null, TRANSLATABLE, "F5", TRANSLATABLE,
                                      on_slideshow
                                    };
        slideshow.label = _ ("S_lideshow");
        slideshow.tooltip = _ ("Play a slideshow");
        actions += slideshow;

        return actions;
    }

    protected override InjectionGroup[] init_collect_injection_groups () {
        InjectionGroup[] groups = base.init_collect_injection_groups ();

        groups += create_file_menu_injectables ();
        groups += create_edit_menu_injectables ();
        groups += create_view_menu_fullscreen_injectables ();
        groups += create_photos_menu_externals_injectables ();

        return groups;
    }

    private bool selection_has_video () {
        return MediaSourceCollection.has_video ((Gee.Collection<MediaSource>) get_view ().get_selected_sources ());
    }

    private bool page_has_photo () {
        return MediaSourceCollection.has_photo ((Gee.Collection<MediaSource>) get_view ().get_sources ());
    }

    private bool selection_has_photo () {
        return MediaSourceCollection.has_photo ((Gee.Collection<MediaSource>) get_view ().get_selected_sources ());
    }

    protected override void init_actions (int selected_count, int count) {
        base.init_actions (selected_count, count);

        set_action_short_label ("RotateClockwise", Resources.ROTATE_CW_LABEL);
        set_action_short_label ("RotateCounterclockwise", Resources.ROTATE_CCW_LABEL);
        set_action_short_label ("Publish", Resources.PUBLISH_LABEL);

        set_action_important ("RotateClockwise", true);
        set_action_important ("RotateCounterclockwise", true);
        set_action_important ("Enhance", true);
        set_action_important ("Publish", true);
    }

    protected override void update_actions (int selected_count, int count) {
        base.update_actions (selected_count, count);

        bool one_selected = selected_count == 1;
        bool has_selected = selected_count > 0;

        bool primary_is_video = false;
        if (has_selected)
            if (get_view ().get_selected_at (0).get_source () is Video)
                primary_is_video = true;

        bool selection_has_videos = selection_has_video ();
        bool page_has_photos = page_has_photo ();

        // don't allow duplication of the selection if it contains a video -- videos are huge and
        // and they're not editable anyway, so there seems to be no use case for duplicating them
        set_action_sensitive ("Duplicate", has_selected && (!selection_has_videos));
        set_action_visible ("ExternalEdit", (!primary_is_video));
        set_action_sensitive ("ExternalEdit",
                              one_selected && !is_string_empty (Config.Facade.get_instance ().get_external_photo_app ()));
        set_action_visible ("ExternalEditRAW",
                            one_selected && (!primary_is_video)
                            && ((Photo) get_view ().get_selected_at (0).get_source ()).get_master_file_format () ==
                            PhotoFileFormat.RAW
                            && !is_string_empty (Config.Facade.get_instance ().get_external_raw_app ()));
        set_action_sensitive ("Revert", (!selection_has_videos) && can_revert_selected ());
        set_action_sensitive ("Enhance", (!selection_has_videos) && has_selected);
        set_action_sensitive ("CopyColorAdjustments", (!selection_has_videos) && one_selected &&
                              ((Photo) get_view ().get_selected_at (0).get_source ()).has_color_adjustments ());
        set_action_sensitive ("PasteColorAdjustments", (!selection_has_videos) && has_selected &&
                              PixelTransformationBundle.has_copied_color_adjustments ());
        set_action_sensitive ("RotateClockwise", (!selection_has_videos) && has_selected);
        set_action_sensitive ("RotateCounterclockwise", (!selection_has_videos) && has_selected);
        set_action_sensitive ("FlipHorizontally", (!selection_has_videos) && has_selected);
        set_action_sensitive ("FlipVertically", (!selection_has_videos) && has_selected);

        // Allow changing of exposure time, even if there's a video in the current
        // selection.
        set_action_sensitive ("AdjustDateTime", has_selected);

        set_action_sensitive ("NewEvent", has_selected);
        set_action_sensitive ("AddTags", has_selected);
        set_action_sensitive ("ModifyTags", one_selected);
        set_action_sensitive ("Slideshow", page_has_photos && (!primary_is_video));
        set_action_sensitive ("Print", (!selection_has_videos) && has_selected);
        set_action_sensitive ("Publish", has_selected);

        set_action_sensitive ("SetBackground", (!selection_has_videos) && has_selected );
        if (has_selected) {
            Gtk.Action? set_background = get_action ("SetBackground");
            if (set_background != null) {
                set_background.label = one_selected
                                       ? Resources.SET_BACKGROUND_MENU
                                       : Resources.SET_BACKGROUND_SLIDESHOW_MENU;
            }
        }
    }

    private void on_photos_altered (Gee.Map<DataObject, Alteration> altered) {
        // only check for revert if the media object is a photo and its image has changed in some
        // way and it's in the selection
        foreach (DataObject object in altered.keys) {
            DataView view = (DataView) object;

            if (!view.is_selected () || !altered.get (view).has_subject ("image"))
                continue;

            LibraryPhoto? photo = view.get_source () as LibraryPhoto;
            if (photo == null)
                continue;

            // since the photo can be altered externally to Shotwell now, need to make the revert
            // command available appropriately, even if the selection doesn't change
            set_action_sensitive ("Revert", can_revert_selected ());
            set_action_sensitive ("CopyColorAdjustments", photo.has_color_adjustments ());

            break;
        }
    }

    private void on_print () {
        if (get_view ().get_selected_count () > 0) {
            PrintManager.get_instance ().spool_photo (
                (Gee.Collection<Photo>) get_view ().get_selected_sources_of_type (typeof (Photo)));
        }
    }

    private void on_external_app_changed () {
        int selected_count = get_view ().get_selected_count ();

        set_action_sensitive ("ExternalEdit", selected_count == 1 && Config.Facade.get_instance ().get_external_photo_app () != "");
    }

    // see #2020
    // double clcik = switch to photo page
    // Super + double click = open in external editor
    // Enter = switch to PhotoPage
    // Ctrl + Enter = open in external editor (handled with accelerators)
    // Shift + Ctrl + Enter = open in external RAW editor (handled with accelerators)
    protected override void on_item_activated (CheckerboardItem item, CheckerboardPage.Activator
            activator, CheckerboardPage.KeyboardModifiers modifiers) {
        Thumbnail thumbnail = (Thumbnail) item;

        // none of the fancy Super, Ctrl, Shift, etc., keyboard accelerators apply to videos,
        // since they can't be RAW files or be opened in an external editor, etc., so if this is
        // a video, just play it and do a short-circuit return
        if (thumbnail.get_media_source () is Video) {
            on_play_video ();
            return;
        }

        LibraryPhoto? photo = thumbnail.get_media_source () as LibraryPhoto;
        if (photo == null)
            return;

        // switch to full-page view or open in external editor
        debug ("activating %s", photo.to_string ());

        if (activator == CheckerboardPage.Activator.MOUSE) {
            if (modifiers.super_pressed)
                on_external_edit ();
            else
                LibraryWindow.get_app ().switch_to_photo_page (this, photo);
        } else if (activator == CheckerboardPage.Activator.KEYBOARD) {
            if (!modifiers.shift_pressed && !modifiers.ctrl_pressed)
                LibraryWindow.get_app ().switch_to_photo_page (this, photo);
        }
    }

    protected override bool on_app_key_pressed (Gdk.EventKey event) {
        bool handled = true;
        switch (Gdk.keyval_name (event.keyval)) {
        case "Page_Up":
        case "KP_Page_Up":
        case "Page_Down":
        case "KP_Page_Down":
        case "Home":
        case "KP_Home":
        case "End":
        case "KP_End":
            key_press_event (event);
            break;

        case "bracketright":
            activate_action ("RotateClockwise");
            break;

        case "bracketleft":
            activate_action ("RotateCounterclockwise");
            break;

        default:
            handled = false;
            break;
        }

        return handled ? true : base.on_app_key_pressed (event);
    }

    protected override void on_export () {
        if (exporter != null)
            return;

        Gee.Collection<MediaSource> export_list =
            (Gee.Collection<MediaSource>) get_view ().get_selected_sources ();
        if (export_list.size == 0)
            return;

        bool has_some_photos = selection_has_photo ();
        bool has_some_videos = selection_has_video ();
        assert (has_some_photos || has_some_videos);

        // if we don't have any photos, then everything is a video, so skip displaying the Export
        // dialog and go right to the video export operation
        if (!has_some_photos) {
            exporter = Video.export_many ((Gee.Collection<Video>) export_list, on_export_completed);
            return;
        }

        string title = null;
        if (has_some_videos)
            title = (export_list.size == 1) ? _ ("Export Photo/Video") : _ ("Export Photos/Videos");
        else
            title = (export_list.size == 1) ?  _ ("Export Photo") : _ ("Export Photos");
        ExportDialog export_dialog = new ExportDialog (title);

        // Setting up the parameters object requires a bit of thinking about what the user wants.
        // If the selection contains only photos, then we do what we've done in previous versions
        // of Shotwell -- we use whatever settings the user selected on his last export operation
        // (the thinking here being that if you've been exporting small PNGs for your blog
        // for the last n export operations, then it's likely that for your (n + 1)-th export
        // operation you'll also be exporting a small PNG for your blog). However, if the selection
        // contains any videos, then we set the parameters to the "Current" operating mode, since
        // videos can't be saved as PNGs (or any other specific photo format).
        ExportFormatParameters export_params = (has_some_videos) ? ExportFormatParameters.current () :
                                               ExportFormatParameters.last ();

        int scale;
        ScaleConstraint constraint;
        if (!export_dialog.execute (out scale, out constraint, ref export_params))
            return;

        Scaling scaling = Scaling.for_constraint (constraint, scale, false);

        // handle the single-photo case, which is treated like a Save As file operation
        if (export_list.size == 1) {
            LibraryPhoto photo = null;
            foreach (LibraryPhoto p in (Gee.Collection<LibraryPhoto>) export_list) {
                photo = p;
                break;
            }

            File save_as =
                ExportUI.choose_file (photo.get_export_basename_for_parameters (export_params));
            if (save_as == null)
                return;

            try {
                AppWindow.get_instance ().set_busy_cursor ();
                photo.export (save_as, scaling, export_params.quality,
                              photo.get_export_format_for_parameters (export_params), export_params.mode ==
                              ExportFormatMode.UNMODIFIED, export_params.export_metadata);
                AppWindow.get_instance ().set_normal_cursor ();
            } catch (Error err) {
                AppWindow.get_instance ().set_normal_cursor ();
                export_error_dialog (save_as, false);
            }

            return;
        }

        // multiple photos or videos
        File export_dir = ExportUI.choose_dir (title);
        if (export_dir == null)
            return;

        exporter = new ExporterUI (new Exporter (export_list, export_dir, scaling, export_params));
        exporter.export (on_export_completed);
    }

    private void on_export_completed () {
        exporter = null;
    }

    private bool can_revert_selected () {
        foreach (DataSource source in get_view ().get_selected_sources ()) {
            LibraryPhoto? photo = source as LibraryPhoto;
            if (photo != null && (photo.has_transformations () || photo.has_editable ()))
                return true;
        }

        return false;
    }

    private bool can_revert_editable_selected () {
        foreach (DataSource source in get_view ().get_selected_sources ()) {
            LibraryPhoto? photo = source as LibraryPhoto;
            if (photo != null && photo.has_editable ())
                return true;
        }

        return false;
    }

    private void on_rotate_clockwise () {
        if (get_view ().get_selected_count () == 0)
            return;

        RotateMultipleCommand command = new RotateMultipleCommand (get_view ().get_selected (),
                Rotation.CLOCKWISE, Resources.ROTATE_CW_FULL_LABEL, Resources.ROTATE_CW_TOOLTIP,
                _ ("Rotating"), _ ("Undoing Rotate"));
        get_command_manager ().execute (command);
    }

    private void on_publish () {
        if (get_view ().get_selected_count () > 0)
            PublishingUI.PublishingDialog.go (
                (Gee.Collection<MediaSource>) get_view ().get_selected_sources ());
    }

    private void on_rotate_counterclockwise () {
        if (get_view ().get_selected_count () == 0)
            return;

        RotateMultipleCommand command = new RotateMultipleCommand (get_view ().get_selected (),
                Rotation.COUNTERCLOCKWISE, Resources.ROTATE_CCW_FULL_LABEL, Resources.ROTATE_CCW_TOOLTIP,
                _ ("Rotating"), _ ("Undoing Rotate"));
        get_command_manager ().execute (command);
    }

    private void on_flip_horizontally () {
        if (get_view ().get_selected_count () == 0)
            return;

        RotateMultipleCommand command = new RotateMultipleCommand (get_view ().get_selected (),
                Rotation.MIRROR, Resources.HFLIP_LABEL, "", _ ("Flipping Horizontally"),
                _ ("Undoing Flip Horizontally"));
        get_command_manager ().execute (command);
    }

    private void on_flip_vertically () {
        if (get_view ().get_selected_count () == 0)
            return;

        RotateMultipleCommand command = new RotateMultipleCommand (get_view ().get_selected (),
                Rotation.UPSIDE_DOWN, Resources.VFLIP_LABEL, "", _ ("Flipping Vertically"),
                _ ("Undoing Flip Vertically"));
        get_command_manager ().execute (command);
    }

    private void on_revert () {
        if (get_view ().get_selected_count () == 0)
            return;

        if (can_revert_editable_selected ()) {
            if (!revert_editable_dialog (AppWindow.get_instance (),
                                         (Gee.Collection<Photo>) get_view ().get_selected_sources ())) {
                return;
            }

            foreach (DataObject object in get_view ().get_selected_sources ())
                ((Photo) object).revert_to_master ();
        }

        RevertMultipleCommand command = new RevertMultipleCommand (get_view ().get_selected ());
        get_command_manager ().execute (command);
    }

    public void on_copy_adjustments () {
        if (get_view ().get_selected_count () != 1)
            return;
        Photo photo = (Photo) get_view ().get_selected_at (0).get_source ();
        PixelTransformationBundle.set_copied_color_adjustments (photo.get_color_adjustments ());
        set_action_sensitive ("PasteColorAdjustments", true);
    }

    public void on_paste_adjustments () {
        PixelTransformationBundle? copied_adjustments = PixelTransformationBundle.get_copied_color_adjustments ();
        if (get_view ().get_selected_count () == 0 || copied_adjustments == null)
            return;

        AdjustColorsMultipleCommand command = new AdjustColorsMultipleCommand (get_view ().get_selected (),
                copied_adjustments, Resources.PASTE_ADJUSTMENTS_LABEL, Resources.PASTE_ADJUSTMENTS_TOOLTIP);
        get_command_manager ().execute (command);
    }

    private void on_enhance () {
        if (get_view ().get_selected_count () == 0)
            return;

        EnhanceMultipleCommand command = new EnhanceMultipleCommand (get_view ().get_selected ());
        get_command_manager ().execute (command);
    }

    private void on_duplicate_photo () {
        if (get_view ().get_selected_count () == 0)
            return;

        DuplicateMultiplePhotosCommand command = new DuplicateMultiplePhotosCommand (
            get_view ().get_selected ());
        get_command_manager ().execute (command);
    }

    private void on_adjust_date_time () {
        if (get_view ().get_selected_count () == 0)
            return;

        bool selected_has_videos = false;
        bool only_videos_selected = true;

        foreach (DataView dv in get_view ().get_selected ()) {
            if (dv.get_source () is Video)
                selected_has_videos = true;
            else
                only_videos_selected = false;
        }

        Dateable photo_source = (Dateable) get_view ().get_selected_at (0).get_source ();

        AdjustDateTimeDialog dialog = new AdjustDateTimeDialog (photo_source,
                get_view ().get_selected_count (), true, selected_has_videos, only_videos_selected);

        int64 time_shift;
        bool keep_relativity, modify_originals;
        if (dialog.execute (out time_shift, out keep_relativity, out modify_originals)) {
            AdjustDateTimePhotosCommand command = new AdjustDateTimePhotosCommand (
                get_view ().get_selected (), time_shift, keep_relativity, modify_originals);
            get_command_manager ().execute (command);
        }
    }

    private void on_external_edit () {
        if (get_view ().get_selected_count () != 1)
            return;

        Photo photo = (Photo) get_view ().get_selected_at (0).get_source ();
        try {
            AppWindow.get_instance ().set_busy_cursor ();
            photo.open_with_external_editor ();
            AppWindow.get_instance ().set_normal_cursor ();
        } catch (Error err) {
            AppWindow.get_instance ().set_normal_cursor ();
            open_external_editor_error_dialog (err, photo);
        }
    }

    private void on_external_edit_raw () {
        if (get_view ().get_selected_count () != 1)
            return;

        Photo photo = (Photo) get_view ().get_selected_at (0).get_source ();
        if (photo.get_master_file_format () != PhotoFileFormat.RAW)
            return;

        try {
            AppWindow.get_instance ().set_busy_cursor ();
            photo.open_with_raw_external_editor ();
            AppWindow.get_instance ().set_normal_cursor ();
        } catch (Error err) {
            AppWindow.get_instance ().set_normal_cursor ();
            AppWindow.error_message (Resources.launch_editor_failed (err));
        }
    }

    public void on_set_background () {
        Gee.ArrayList<LibraryPhoto> photos = new Gee.ArrayList<LibraryPhoto> ();
        MediaSourceCollection.filter_media ((Gee.Collection<MediaSource>) get_view ().get_selected_sources (),
                                            photos, null);

        if (photos.size == 1) {
            AppWindow.get_instance ().set_busy_cursor ();
            DesktopIntegration.set_background (photos[0]);
            AppWindow.get_instance ().set_normal_cursor ();
        } else if (photos.size > 1) {
            SetBackgroundSlideshowDialog dialog = new SetBackgroundSlideshowDialog ();
            int delay;
            if (dialog.execute (out delay)) {
                AppWindow.get_instance ().set_busy_cursor ();
                DesktopIntegration.set_background_slideshow (photos, delay,
                        DESKTOP_SLIDESHOW_TRANSITION_SEC);
                AppWindow.get_instance ().set_normal_cursor ();
            }
        }
    }

    private void on_slideshow () {
        if (get_view ().get_count () == 0)
            return;

        // use first selected photo, else use first photo
        Gee.List<DataSource>? sources = (get_view ().get_selected_count () > 0)
                                        ? get_view ().get_selected_sources_of_type (typeof (LibraryPhoto))
                                        : get_view ().get_sources_of_type (typeof (LibraryPhoto));
        if (sources == null || sources.size == 0)
            return;

        Thumbnail? thumbnail = (Thumbnail? ) get_view ().get_view_for_source (sources[0]);
        if (thumbnail == null)
            return;

        LibraryPhoto? photo = thumbnail.get_media_source () as LibraryPhoto;
        if (photo == null)
            return;

        AppWindow.get_instance ().go_fullscreen (new SlideshowPage (LibraryPhoto.global, get_view (),
                                                photo));
    }

    protected override bool on_ctrl_pressed (Gdk.EventKey? event) {
        Gtk.ToolButton? rotate_button = ui.get_widget ("/CollectionToolbar/ToolRotate")
                                        as Gtk.ToolButton;
        if (rotate_button != null)
            rotate_button.set_related_action (get_action ("RotateCounterclockwise"));

        return base.on_ctrl_pressed (event);
    }

    protected override bool on_ctrl_released (Gdk.EventKey? event) {
        Gtk.ToolButton? rotate_button = ui.get_widget ("/CollectionToolbar/ToolRotate")
                                        as Gtk.ToolButton;
        if (rotate_button != null)
            rotate_button.set_related_action (get_action ("RotateClockwise"));

        return base.on_ctrl_released (event);
    }

    public override SearchViewFilter get_search_view_filter () {
        return search_filter;
    }
}<|MERGE_RESOLUTION|>--- conflicted
+++ resolved
@@ -67,25 +67,13 @@
 
         return toolbar;
     }
-<<<<<<< HEAD
-    
-    private static InjectionGroup create_file_menu_injectables() {
-        InjectionGroup group = new InjectionGroup("/MenuBar/FileMenu/FileExtrasPlaceholder");
-        
-        group.add_menu_item("SendTo");
-        group.add_menu_item("SetBackground");
-        
-=======
 
     private static InjectionGroup create_file_menu_injectables () {
         InjectionGroup group = new InjectionGroup ("/MenuBar/FileMenu/FileExtrasPlaceholder");
 
-        group.add_menu_item ("Print");
-        group.add_separator ();
         group.add_menu_item ("SendTo");
         group.add_menu_item ("SetBackground");
 
->>>>>>> 4cc24843
         return group;
     }
 
