/* Copyright 2009-2013 Yorba Foundation
 *
 * This software is licensed under the GNU LGPL (version 2.1 or later).
 * See the COPYING file in this distribution.
 */

public class CollectionViewManager : ViewManager {
    private CollectionPage page;

    public CollectionViewManager (CollectionPage page) {
        this.page = page;
    }

    public override DataView create_view (DataSource source) {
        return page.create_thumbnail (source);
    }
}

public abstract class CollectionPage : MediaPage {
    private const double DESKTOP_SLIDESHOW_TRANSITION_SEC = 2.0;

    protected class CollectionSearchViewFilter : DefaultSearchViewFilter {
        public override uint get_criteria () {
            return SearchFilterCriteria.TEXT | SearchFilterCriteria.FLAG |
                   SearchFilterCriteria.MEDIA | SearchFilterCriteria.RATING;
        }
    }

    private ExporterUI exporter = null;
    private CollectionSearchViewFilter search_filter = new CollectionSearchViewFilter ();

    public CollectionPage (string page_name) {
        base (page_name);

        get_view ().items_altered.connect (on_photos_altered);

        init_item_context_menu ("/CollectionContextMenu");
        init_toolbar ("/CollectionToolbar");

        show_all ();
    }

    public override Gtk.Toolbar get_toolbar () {
        if (toolbar == null) {
            base.get_toolbar ();

            // separator to force slider to right side of toolbar
            Gtk.SeparatorToolItem separator = new Gtk.SeparatorToolItem ();
            separator.set_expand (true);
            separator.set_draw (false);
            get_toolbar ().insert (separator, -1);

            Gtk.SeparatorToolItem drawn_separator = new Gtk.SeparatorToolItem ();
            drawn_separator.set_expand (false);
            drawn_separator.set_draw (true);

            get_toolbar ().insert (drawn_separator, -1);

            // zoom slider assembly
            MediaPage.ZoomSliderAssembly zoom_slider_assembly = create_zoom_slider_assembly ();
            connect_slider (zoom_slider_assembly);
            get_toolbar ().insert (zoom_slider_assembly, -1);
        }

        return toolbar;
    }
<<<<<<< HEAD
    
    public override Gtk.Menu? get_item_context_menu(){
        Gtk.Menu menu = base.get_item_context_menu();
        assert(menu != null);
        
        populate_contractor_menu(menu,"/CollectionContextMenu/ContractorPlaceholder");
        
        return menu;
    }
    
    private static InjectionGroup create_file_menu_injectables() {
        InjectionGroup group = new InjectionGroup("/MenuBar/FileMenu/FileExtrasPlaceholder");
        
        group.add_menu_item("Print");
        group.add_separator();
        group.add_menu_item("SendTo");
        group.add_menu_item("SetBackground");
        
        return group;
    }
    
    private static InjectionGroup create_edit_menu_injectables() {
        InjectionGroup group = new InjectionGroup("/MenuBar/EditMenu/EditExtrasPlaceholder");
        
        group.add_menu_item("Duplicate");
=======

    private static InjectionGroup create_file_menu_injectables () {
        InjectionGroup group = new InjectionGroup ("/MenuBar/FileMenu/FileExtrasPlaceholder");

        group.add_menu_item ("Print");
        group.add_separator ();
        group.add_menu_item ("SendTo");
        group.add_menu_item ("SetBackground");
>>>>>>> 527352c8

        return group;
    }

    private static InjectionGroup create_edit_menu_injectables () {
        InjectionGroup group = new InjectionGroup ("/MenuBar/EditMenu/EditExtrasPlaceholder");

        group.add_menu_item ("Duplicate");

        return group;
    }

    private static InjectionGroup create_view_menu_fullscreen_injectables () {
        InjectionGroup group = new InjectionGroup ("/MediaViewMenu/ViewExtrasFullscreenSlideshowPlaceholder");

        group.add_menu_item ("Fullscreen", "CommonFullscreen");
        group.add_separator ();
        group.add_menu_item ("Slideshow");

        return group;
    }

    private static InjectionGroup create_photos_menu_externals_injectables () {
        InjectionGroup group = new InjectionGroup ("/MenuBar/PhotosMenu/PhotosExtrasExternalsPlaceholder");

        group.add_menu_item ("PlayVideo");

        return group;
    }

    protected override void init_collect_ui_filenames (Gee.List<string> ui_filenames) {
        base.init_collect_ui_filenames (ui_filenames);

        ui_filenames.add ("collection.ui");
    }

    protected override Gtk.ActionEntry[] init_collect_action_entries () {
        Gtk.ActionEntry[] actions = base.init_collect_action_entries ();

        Gtk.ActionEntry print = { "Print", Gtk.Stock.PRINT, TRANSLATABLE, "<Ctrl>P",
                                  TRANSLATABLE, on_print
                                };
        print.label = Resources.PRINT_MENU;
        actions += print;

        Gtk.ActionEntry publish = { "Publish", Resources.PUBLISH, TRANSLATABLE, "<Ctrl><Shift>P",
                                    TRANSLATABLE, on_publish
                                  };
        publish.label = Resources.PUBLISH_MENU;
        publish.tooltip = Resources.PUBLISH_TOOLTIP;
        actions += publish;

        Gtk.ActionEntry rotate_right = { "RotateClockwise", Resources.CLOCKWISE,
                                         TRANSLATABLE, "<Ctrl>R", TRANSLATABLE, on_rotate_clockwise
                                       };
        rotate_right.label = Resources.ROTATE_CW_MENU;
        rotate_right.tooltip = Resources.ROTATE_CW_TOOLTIP;
        actions += rotate_right;

        Gtk.ActionEntry rotate_left = { "RotateCounterclockwise", Resources.COUNTERCLOCKWISE,
                                        TRANSLATABLE, "<Ctrl><Shift>R", TRANSLATABLE, on_rotate_counterclockwise
                                      };
        rotate_left.label = Resources.ROTATE_CCW_MENU;
        rotate_left.tooltip = Resources.ROTATE_CCW_TOOLTIP;
        actions += rotate_left;

        Gtk.ActionEntry hflip = { "FlipHorizontally", Resources.HFLIP, TRANSLATABLE, null,
                                  TRANSLATABLE, on_flip_horizontally
                                };
        hflip.label = Resources.HFLIP_MENU;
        actions += hflip;

        Gtk.ActionEntry vflip = { "FlipVertically", Resources.VFLIP, TRANSLATABLE, null,
                                  TRANSLATABLE, on_flip_vertically
                                };
        vflip.label = Resources.VFLIP_MENU;
        actions += vflip;

        Gtk.ActionEntry enhance = { "Enhance", Resources.ENHANCE, TRANSLATABLE, "<Ctrl>E",
                                    TRANSLATABLE, on_enhance
                                  };
        enhance.label = Resources.ENHANCE_MENU;
        enhance.tooltip = Resources.ENHANCE_TOOLTIP;
        actions += enhance;

        Gtk.ActionEntry copy_adjustments = { "CopyColorAdjustments", null, TRANSLATABLE,
                                             "<Ctrl><Shift>C", TRANSLATABLE, on_copy_adjustments
                                           };
        copy_adjustments.label = Resources.COPY_ADJUSTMENTS_MENU;
        copy_adjustments.tooltip = Resources.COPY_ADJUSTMENTS_TOOLTIP;
        actions += copy_adjustments;

        Gtk.ActionEntry paste_adjustments = { "PasteColorAdjustments", null, TRANSLATABLE,
                                              "<Ctrl><Shift>V", TRANSLATABLE, on_paste_adjustments
                                            };
        paste_adjustments.label = Resources.PASTE_ADJUSTMENTS_MENU;
        paste_adjustments.tooltip = Resources.PASTE_ADJUSTMENTS_TOOLTIP;
        actions += paste_adjustments;

        Gtk.ActionEntry revert = { "Revert", Gtk.Stock.REVERT_TO_SAVED, TRANSLATABLE, null,
                                   TRANSLATABLE, on_revert
                                 };
        revert.label = Resources.REVERT_MENU;
        actions += revert;

        Gtk.ActionEntry set_background = { "SetBackground", null, TRANSLATABLE, "<Ctrl>B",
<<<<<<< HEAD
            TRANSLATABLE, on_set_background };
        set_background.label = Resources.SET_BACKGROUND_SLIDESHOW_MENU;
=======
                                           TRANSLATABLE, on_set_background
                                         };
        set_background.label = Resources.SET_BACKGROUND_MENU;
>>>>>>> 527352c8
        set_background.tooltip = Resources.SET_BACKGROUND_TOOLTIP;
        actions += set_background;

        Gtk.ActionEntry duplicate = { "Duplicate", null, TRANSLATABLE, "<Ctrl>D", TRANSLATABLE,
                                      on_duplicate_photo
                                    };
        duplicate.label = Resources.DUPLICATE_PHOTO_MENU;
        duplicate.tooltip = Resources.DUPLICATE_PHOTO_TOOLTIP;
        actions += duplicate;

        Gtk.ActionEntry adjust_date_time = { "AdjustDateTime", null, TRANSLATABLE, null,
                                             TRANSLATABLE, on_adjust_date_time
                                           };
        adjust_date_time.label = Resources.ADJUST_DATE_TIME_MENU;
        actions += adjust_date_time;

        Gtk.ActionEntry open_with = { "OpenWith", null, TRANSLATABLE, null, null, null };
        open_with.label = Resources.OPEN_WITH_MENU;
        actions += open_with;

        Gtk.ActionEntry open_with_raw = { "OpenWithRaw", null, TRANSLATABLE, null, null, null };
        open_with_raw.label = Resources.OPEN_WITH_RAW_MENU;
        actions += open_with_raw;

        Gtk.ActionEntry slideshow = { "Slideshow", null, TRANSLATABLE, "F5", TRANSLATABLE,
                                      on_slideshow
                                    };
        slideshow.label = _ ("S_lideshow");
        slideshow.tooltip = _ ("Play a slideshow");
        actions += slideshow;

        return actions;
    }

    protected override InjectionGroup[] init_collect_injection_groups () {
        InjectionGroup[] groups = base.init_collect_injection_groups ();

        groups += create_file_menu_injectables ();
        groups += create_edit_menu_injectables ();
        groups += create_view_menu_fullscreen_injectables ();
        groups += create_photos_menu_externals_injectables ();

        return groups;
    }

    public override Gtk.Menu? get_item_context_menu () {
        Gtk.Menu menu = (Gtk.Menu) ui.get_widget ("/CollectionContextMenu");
        assert (menu != null);

        Gtk.MenuItem open_with_menu_item = (Gtk.MenuItem) ui.get_widget ("/CollectionContextMenu/OpenWith");
        populate_external_app_menu ((Gtk.Menu)open_with_menu_item.get_submenu (), false);
        open_with_menu_item.show ();

        if (((Photo) get_view ().get_selected_at (0).get_source ()).get_master_file_format () == PhotoFileFormat.RAW) {
            Gtk.MenuItem open_with_raw_menu_item = (Gtk.MenuItem) ui.get_widget ("/CollectionContextMenu/OpenWithRaw");
            populate_external_app_menu ((Gtk.Menu)open_with_raw_menu_item.get_submenu (), true);
            open_with_raw_menu_item.show ();
        }

        return menu;
    }

    private void populate_external_app_menu (Gtk.Menu menu, bool raw) {
        Gtk.MenuItem parent = menu.get_attach_widget () as Gtk.MenuItem;
        SortedList<AppInfo> external_apps;
        string[] mime_types;

        // get list of all applications for the given mime types
        if (raw)
            mime_types = PhotoFileFormat.RAW.get_mime_types ();
        else
            mime_types = PhotoFileFormat.get_editable_mime_types ();
        assert (mime_types.length != 0);
        external_apps = DesktopIntegration.get_apps_for_mime_types (mime_types);

        if (external_apps.size == 0) {
            parent.sensitive = false;
            return;
        }

        foreach (Gtk.Widget item in menu.get_children ())
            menu.remove (item);
        parent.sensitive = true;

        foreach (AppInfo app in external_apps) {
            Gtk.ImageMenuItem item_app = new Gtk.ImageMenuItem.with_label (app.get_name ());
            Gtk.Image image = new Gtk.Image.from_gicon (app.get_icon (), Gtk.IconSize.MENU);
            item_app.always_show_image = true;
            item_app.set_image (image);
            item_app.activate.connect (() => {
                if (raw)
                    on_open_with_raw (app.get_commandline ());
                else
                    on_open_with (app.get_commandline ());
            });
            menu.add (item_app);
        }
        menu.show_all ();
    }

    private void on_open_with (string app) {
        if (get_view ().get_selected_count () != 1)
            return;

        Photo photo = (Photo) get_view ().get_selected_at (0).get_source ();
        try {
            AppWindow.get_instance ().set_busy_cursor ();
            photo.open_with_external_editor (app);
            AppWindow.get_instance ().set_normal_cursor ();
        } catch (Error err) {
            AppWindow.get_instance ().set_normal_cursor ();
            open_external_editor_error_dialog (err, photo);
        }
    }

    private void on_open_with_raw (string app) {
        if (get_view ().get_selected_count () != 1)
            return;

        Photo photo = (Photo) get_view ().get_selected_at (0).get_source ();
        if (photo.get_master_file_format () != PhotoFileFormat.RAW)
            return;

        try {
            AppWindow.get_instance ().set_busy_cursor ();
            photo.open_with_raw_external_editor (app);
            AppWindow.get_instance ().set_normal_cursor ();
        } catch (Error err) {
            AppWindow.get_instance ().set_normal_cursor ();
            AppWindow.error_message (Resources.launch_editor_failed (err));
        }
    }

    private bool selection_has_video () {
        return MediaSourceCollection.has_video ((Gee.Collection<MediaSource>) get_view ().get_selected_sources ());
    }

    private bool page_has_photo () {
        return MediaSourceCollection.has_photo ((Gee.Collection<MediaSource>) get_view ().get_sources ());
    }

    private bool selection_has_photo () {
        return MediaSourceCollection.has_photo ((Gee.Collection<MediaSource>) get_view ().get_selected_sources ());
    }

    protected override void init_actions (int selected_count, int count) {
        base.init_actions (selected_count, count);

        set_action_short_label ("RotateClockwise", Resources.ROTATE_CW_LABEL);
        set_action_short_label ("RotateCounterclockwise", Resources.ROTATE_CCW_LABEL);
        set_action_short_label ("Publish", Resources.PUBLISH_LABEL);

        set_action_important ("RotateClockwise", true);
        set_action_important ("RotateCounterclockwise", true);
        set_action_important ("Enhance", true);
        set_action_important ("Publish", true);
    }

    protected override void update_actions (int selected_count, int count) {
        base.update_actions (selected_count, count);

        bool one_selected = selected_count == 1;
        bool has_selected = selected_count > 0;

        bool primary_is_video = false;
        if (has_selected)
            if (get_view ().get_selected_at (0).get_source () is Video)
                primary_is_video = true;

        bool selection_has_videos = selection_has_video ();
        bool page_has_photos = page_has_photo ();

        // don't allow duplication of the selection if it contains a video -- videos are huge and
        // and they're not editable anyway, so there seems to be no use case for duplicating them
        set_action_sensitive ("Duplicate", has_selected && (!selection_has_videos));
        set_action_visible ("OpenWith", (!primary_is_video));
        set_action_sensitive ("OpenWith", one_selected);
        set_action_visible ("OpenWithRaw",
                            one_selected && (!primary_is_video)
                            && ((Photo) get_view ().get_selected_at (0).get_source ()).get_master_file_format () ==
                            PhotoFileFormat.RAW);
        set_action_sensitive ("Revert", (!selection_has_videos) && can_revert_selected ());
        set_action_sensitive ("Enhance", (!selection_has_videos) && has_selected);
        set_action_sensitive ("CopyColorAdjustments", (!selection_has_videos) && one_selected &&
                              ((Photo) get_view ().get_selected_at (0).get_source ()).has_color_adjustments ());
        set_action_sensitive ("PasteColorAdjustments", (!selection_has_videos) && has_selected &&
                              PixelTransformationBundle.has_copied_color_adjustments ());
        set_action_sensitive ("RotateClockwise", (!selection_has_videos) && has_selected);
        set_action_sensitive ("RotateCounterclockwise", (!selection_has_videos) && has_selected);
        set_action_sensitive ("FlipHorizontally", (!selection_has_videos) && has_selected);
        set_action_sensitive ("FlipVertically", (!selection_has_videos) && has_selected);

        // Allow changing of exposure time, even if there's a video in the current
        // selection.
<<<<<<< HEAD
        set_action_sensitive("AdjustDateTime", has_selected);
        
        set_action_sensitive("NewEvent", has_selected);
        set_action_sensitive("AddTags", has_selected);
        set_action_sensitive("ModifyTags", one_selected);
        set_action_sensitive("Slideshow", page_has_photos && (!primary_is_video));
        set_action_sensitive("Print", (!selection_has_videos) && has_selected);
        set_action_sensitive("Publish", has_selected);
        
        set_action_sensitive("SetBackground", (!selection_has_videos) && has_selected && (!one_selected));
=======
        set_action_sensitive ("AdjustDateTime", has_selected);

        set_action_sensitive ("NewEvent", has_selected);
        set_action_sensitive ("AddTags", has_selected);
        set_action_sensitive ("ModifyTags", one_selected);
        set_action_sensitive ("Slideshow", page_has_photos && (!primary_is_video));
        set_action_sensitive ("Print", (!selection_has_videos) && has_selected);
        set_action_sensitive ("Publish", has_selected);

        set_action_sensitive ("SetBackground", (!selection_has_videos) && has_selected );
        if (has_selected) {
            Gtk.Action? set_background = get_action ("SetBackground");
            if (set_background != null) {
                set_background.label = one_selected
                                       ? Resources.SET_BACKGROUND_MENU
                                       : Resources.SET_BACKGROUND_SLIDESHOW_MENU;
            }
        }
>>>>>>> 527352c8
    }

    private void on_photos_altered (Gee.Map<DataObject, Alteration> altered) {
        // only check for revert if the media object is a photo and its image has changed in some
        // way and it's in the selection
        foreach (DataObject object in altered.keys) {
            DataView view = (DataView) object;

            if (!view.is_selected () || !altered.get (view).has_subject ("image"))
                continue;

            LibraryPhoto? photo = view.get_source () as LibraryPhoto;
            if (photo == null)
                continue;

            // since the photo can be altered externally to Shotwell now, need to make the revert
            // command available appropriately, even if the selection doesn't change
            set_action_sensitive ("Revert", can_revert_selected ());
            set_action_sensitive ("CopyColorAdjustments", photo.has_color_adjustments ());

            break;
        }
    }

    private void on_print () {
        if (get_view ().get_selected_count () > 0) {
            PrintManager.get_instance ().spool_photo (
                (Gee.Collection<Photo>) get_view ().get_selected_sources_of_type (typeof (Photo)));
        }
    }

    // see #2020
    // double clcik = switch to photo page
    // Super + double click = open in external editor
    // Enter = switch to PhotoPage
    // Ctrl + Enter = open in external editor (handled with accelerators)
    // Shift + Ctrl + Enter = open in external RAW editor (handled with accelerators)
    protected override void on_item_activated (CheckerboardItem item, CheckerboardPage.Activator
            activator, CheckerboardPage.KeyboardModifiers modifiers) {
        Thumbnail thumbnail = (Thumbnail) item;

        // none of the fancy Super, Ctrl, Shift, etc., keyboard accelerators apply to videos,
        // since they can't be RAW files or be opened in an external editor, etc., so if this is
        // a video, just play it and do a short-circuit return
        if (thumbnail.get_media_source () is Video) {
            on_play_video ();
            return;
        }

        LibraryPhoto? photo = thumbnail.get_media_source () as LibraryPhoto;
        if (photo == null)
            return;

        // switch to full-page view or open in external editor
        debug ("activating %s", photo.to_string ());

        if (activator == CheckerboardPage.Activator.MOUSE) {
            if (modifiers.super_pressed)
                //last used
                on_open_with (Config.Facade.get_instance ().get_external_photo_app ());
            else
                LibraryWindow.get_app ().switch_to_photo_page (this, photo);
        } else if (activator == CheckerboardPage.Activator.KEYBOARD) {
            if (!modifiers.shift_pressed && !modifiers.ctrl_pressed)
                LibraryWindow.get_app ().switch_to_photo_page (this, photo);
        }
    }

    protected override bool on_app_key_pressed (Gdk.EventKey event) {
        bool handled = true;
        switch (Gdk.keyval_name (event.keyval)) {
        case "Page_Up":
        case "KP_Page_Up":
        case "Page_Down":
        case "KP_Page_Down":
        case "Home":
        case "KP_Home":
        case "End":
        case "KP_End":
            key_press_event (event);
            break;

        case "bracketright":
            activate_action ("RotateClockwise");
            break;

        case "bracketleft":
            activate_action ("RotateCounterclockwise");
            break;

        default:
            handled = false;
            break;
        }

        return handled ? true : base.on_app_key_pressed (event);
    }

    protected override void on_export () {
        if (exporter != null)
            return;

        Gee.Collection<MediaSource> export_list =
            (Gee.Collection<MediaSource>) get_view ().get_selected_sources ();
        if (export_list.size == 0)
            return;

        bool has_some_photos = selection_has_photo ();
        bool has_some_videos = selection_has_video ();
        assert (has_some_photos || has_some_videos);

        // if we don't have any photos, then everything is a video, so skip displaying the Export
        // dialog and go right to the video export operation
        if (!has_some_photos) {
            exporter = Video.export_many ((Gee.Collection<Video>) export_list, on_export_completed);
            return;
        }

        string title = null;
        if (has_some_videos)
            title = (export_list.size == 1) ? _ ("Export Photo/Video") : _ ("Export Photos/Videos");
        else
            title = (export_list.size == 1) ?  _ ("Export Photo") : _ ("Export Photos");
        ExportDialog export_dialog = new ExportDialog (title);

        // Setting up the parameters object requires a bit of thinking about what the user wants.
        // If the selection contains only photos, then we do what we've done in previous versions
        // of Shotwell -- we use whatever settings the user selected on his last export operation
        // (the thinking here being that if you've been exporting small PNGs for your blog
        // for the last n export operations, then it's likely that for your (n + 1)-th export
        // operation you'll also be exporting a small PNG for your blog). However, if the selection
        // contains any videos, then we set the parameters to the "Current" operating mode, since
        // videos can't be saved as PNGs (or any other specific photo format).
        ExportFormatParameters export_params = (has_some_videos) ? ExportFormatParameters.current () :
                                               ExportFormatParameters.last ();

        int scale;
        ScaleConstraint constraint;
        if (!export_dialog.execute (out scale, out constraint, ref export_params))
            return;

        Scaling scaling = Scaling.for_constraint (constraint, scale, false);

        // handle the single-photo case, which is treated like a Save As file operation
        if (export_list.size == 1) {
            LibraryPhoto photo = null;
            foreach (LibraryPhoto p in (Gee.Collection<LibraryPhoto>) export_list) {
                photo = p;
                break;
            }

            File save_as =
                ExportUI.choose_file (photo.get_export_basename_for_parameters (export_params));
            if (save_as == null)
                return;

            try {
                AppWindow.get_instance ().set_busy_cursor ();
                photo.export (save_as, scaling, export_params.quality,
                              photo.get_export_format_for_parameters (export_params), export_params.mode ==
                              ExportFormatMode.UNMODIFIED, export_params.export_metadata);
                AppWindow.get_instance ().set_normal_cursor ();
            } catch (Error err) {
                AppWindow.get_instance ().set_normal_cursor ();
                export_error_dialog (save_as, false);
            }

            return;
        }

        // multiple photos or videos
        File export_dir = ExportUI.choose_dir (title);
        if (export_dir == null)
            return;

        exporter = new ExporterUI (new Exporter (export_list, export_dir, scaling, export_params));
        exporter.export (on_export_completed);
    }

    private void on_export_completed () {
        exporter = null;
    }

    private bool can_revert_selected () {
        foreach (DataSource source in get_view ().get_selected_sources ()) {
            LibraryPhoto? photo = source as LibraryPhoto;
            if (photo != null && (photo.has_transformations () || photo.has_editable ()))
                return true;
        }

        return false;
    }

    private bool can_revert_editable_selected () {
        foreach (DataSource source in get_view ().get_selected_sources ()) {
            LibraryPhoto? photo = source as LibraryPhoto;
            if (photo != null && photo.has_editable ())
                return true;
        }

        return false;
    }

    private void on_rotate_clockwise () {
        if (get_view ().get_selected_count () == 0)
            return;

        RotateMultipleCommand command = new RotateMultipleCommand (get_view ().get_selected (),
                Rotation.CLOCKWISE, Resources.ROTATE_CW_FULL_LABEL, Resources.ROTATE_CW_TOOLTIP,
                _ ("Rotating"), _ ("Undoing Rotate"));
        get_command_manager ().execute (command);
    }

    private void on_publish () {
        if (get_view ().get_selected_count () > 0)
            PublishingUI.PublishingDialog.go (
                (Gee.Collection<MediaSource>) get_view ().get_selected_sources ());
    }

    private void on_rotate_counterclockwise () {
        if (get_view ().get_selected_count () == 0)
            return;

        RotateMultipleCommand command = new RotateMultipleCommand (get_view ().get_selected (),
                Rotation.COUNTERCLOCKWISE, Resources.ROTATE_CCW_FULL_LABEL, Resources.ROTATE_CCW_TOOLTIP,
                _ ("Rotating"), _ ("Undoing Rotate"));
        get_command_manager ().execute (command);
    }

    private void on_flip_horizontally () {
        if (get_view ().get_selected_count () == 0)
            return;

        RotateMultipleCommand command = new RotateMultipleCommand (get_view ().get_selected (),
                Rotation.MIRROR, Resources.HFLIP_LABEL, "", _ ("Flipping Horizontally"),
                _ ("Undoing Flip Horizontally"));
        get_command_manager ().execute (command);
    }

    private void on_flip_vertically () {
        if (get_view ().get_selected_count () == 0)
            return;

        RotateMultipleCommand command = new RotateMultipleCommand (get_view ().get_selected (),
                Rotation.UPSIDE_DOWN, Resources.VFLIP_LABEL, "", _ ("Flipping Vertically"),
                _ ("Undoing Flip Vertically"));
        get_command_manager ().execute (command);
    }

    private void on_revert () {
        if (get_view ().get_selected_count () == 0)
            return;

        if (can_revert_editable_selected ()) {
            if (!revert_editable_dialog (AppWindow.get_instance (),
                                         (Gee.Collection<Photo>) get_view ().get_selected_sources ())) {
                return;
            }

            foreach (DataObject object in get_view ().get_selected_sources ())
                ((Photo) object).revert_to_master ();
        }

        RevertMultipleCommand command = new RevertMultipleCommand (get_view ().get_selected ());
        get_command_manager ().execute (command);
    }

    public void on_copy_adjustments () {
        if (get_view ().get_selected_count () != 1)
            return;
        Photo photo = (Photo) get_view ().get_selected_at (0).get_source ();
        PixelTransformationBundle.set_copied_color_adjustments (photo.get_color_adjustments ());
        set_action_sensitive ("PasteColorAdjustments", true);
    }

    public void on_paste_adjustments () {
        PixelTransformationBundle? copied_adjustments = PixelTransformationBundle.get_copied_color_adjustments ();
        if (get_view ().get_selected_count () == 0 || copied_adjustments == null)
            return;

        AdjustColorsMultipleCommand command = new AdjustColorsMultipleCommand (get_view ().get_selected (),
                copied_adjustments, Resources.PASTE_ADJUSTMENTS_LABEL, Resources.PASTE_ADJUSTMENTS_TOOLTIP);
        get_command_manager ().execute (command);
    }

    private void on_enhance () {
        if (get_view ().get_selected_count () == 0)
            return;

        EnhanceMultipleCommand command = new EnhanceMultipleCommand (get_view ().get_selected ());
        get_command_manager ().execute (command);
    }

    private void on_duplicate_photo () {
        if (get_view ().get_selected_count () == 0)
            return;

        DuplicateMultiplePhotosCommand command = new DuplicateMultiplePhotosCommand (
            get_view ().get_selected ());
        get_command_manager ().execute (command);
    }

    private void on_adjust_date_time () {
        if (get_view ().get_selected_count () == 0)
            return;

        bool selected_has_videos = false;
        bool only_videos_selected = true;

        foreach (DataView dv in get_view ().get_selected ()) {
            if (dv.get_source () is Video)
                selected_has_videos = true;
            else
                only_videos_selected = false;
        }

        Dateable photo_source = (Dateable) get_view ().get_selected_at (0).get_source ();

        AdjustDateTimeDialog dialog = new AdjustDateTimeDialog (photo_source,
                get_view ().get_selected_count (), true, selected_has_videos, only_videos_selected);

        int64 time_shift;
        bool keep_relativity, modify_originals;
        if (dialog.execute (out time_shift, out keep_relativity, out modify_originals)) {
            AdjustDateTimePhotosCommand command = new AdjustDateTimePhotosCommand (
                get_view ().get_selected (), time_shift, keep_relativity, modify_originals);
            get_command_manager ().execute (command);
        }
    }

<<<<<<< HEAD
        try {
            AppWindow.get_instance().set_busy_cursor();
            photo.open_with_raw_external_editor();
            AppWindow.get_instance().set_normal_cursor();
        } catch (Error err) {
            AppWindow.get_instance().set_normal_cursor();
            AppWindow.error_message(Resources.launch_editor_failed(err));
        }
    }
    
    public void on_set_background() {
        Gee.ArrayList<LibraryPhoto> photos = new Gee.ArrayList<LibraryPhoto>();
        MediaSourceCollection.filter_media((Gee.Collection<MediaSource>) get_view().get_selected_sources(),
            photos, null);
        
        SetBackgroundSlideshowDialog dialog = new SetBackgroundSlideshowDialog();
        int delay;
        if (dialog.execute(out delay)) {
            AppWindow.get_instance().set_busy_cursor();
            DesktopIntegration.set_background_slideshow(photos, delay,
                DESKTOP_SLIDESHOW_TRANSITION_SEC);
            AppWindow.get_instance().set_normal_cursor();
=======
    public void on_set_background () {
        Gee.ArrayList<LibraryPhoto> photos = new Gee.ArrayList<LibraryPhoto> ();
        MediaSourceCollection.filter_media ((Gee.Collection<MediaSource>) get_view ().get_selected_sources (),
                                            photos, null);

        if (photos.size == 1) {
            AppWindow.get_instance ().set_busy_cursor ();
            DesktopIntegration.set_background (photos[0]);
            AppWindow.get_instance ().set_normal_cursor ();
        } else if (photos.size > 1) {
            SetBackgroundSlideshowDialog dialog = new SetBackgroundSlideshowDialog ();
            int delay;
            if (dialog.execute (out delay)) {
                AppWindow.get_instance ().set_busy_cursor ();
                DesktopIntegration.set_background_slideshow (photos, delay,
                        DESKTOP_SLIDESHOW_TRANSITION_SEC);
                AppWindow.get_instance ().set_normal_cursor ();
            }
>>>>>>> 527352c8
        }
    }

    private void on_slideshow () {
        if (get_view ().get_count () == 0)
            return;

        // use first selected photo, else use first photo
        Gee.List<DataSource>? sources = (get_view ().get_selected_count () > 0)
                                        ? get_view ().get_selected_sources_of_type (typeof (LibraryPhoto))
                                        : get_view ().get_sources_of_type (typeof (LibraryPhoto));
        if (sources == null || sources.size == 0)
            return;

        Thumbnail? thumbnail = (Thumbnail? ) get_view ().get_view_for_source (sources[0]);
        if (thumbnail == null)
            return;

        LibraryPhoto? photo = thumbnail.get_media_source () as LibraryPhoto;
        if (photo == null)
            return;

        AppWindow.get_instance ().go_fullscreen (new SlideshowPage (LibraryPhoto.global, get_view (),
                                                photo));
    }

    protected override bool on_ctrl_pressed (Gdk.EventKey? event) {
        Gtk.ToolButton? rotate_button = ui.get_widget ("/CollectionToolbar/ToolRotate")
                                        as Gtk.ToolButton;
        if (rotate_button != null)
            rotate_button.set_related_action (get_action ("RotateCounterclockwise"));

        return base.on_ctrl_pressed (event);
    }

    protected override bool on_ctrl_released (Gdk.EventKey? event) {
        Gtk.ToolButton? rotate_button = ui.get_widget ("/CollectionToolbar/ToolRotate")
                                        as Gtk.ToolButton;
        if (rotate_button != null)
            rotate_button.set_related_action (get_action ("RotateClockwise"));

        return base.on_ctrl_released (event);
    }

    public override SearchViewFilter get_search_view_filter () {
        return search_filter;
    }
}<|MERGE_RESOLUTION|>--- conflicted
+++ resolved
@@ -64,33 +64,15 @@
 
         return toolbar;
     }
-<<<<<<< HEAD
-    
-    public override Gtk.Menu? get_item_context_menu(){
-        Gtk.Menu menu = base.get_item_context_menu();
-        assert(menu != null);
+
+    public override Gtk.Menu? get_item_context_menu (){
+        Gtk.Menu menu = base.get_item_context_menu ();
+        assert (menu != null);
         
-        populate_contractor_menu(menu,"/CollectionContextMenu/ContractorPlaceholder");
+        populate_contractor_menu (menu, "/CollectionContextMenu/ContractorPlaceholder");
         
         return menu;
     }
-    
-    private static InjectionGroup create_file_menu_injectables() {
-        InjectionGroup group = new InjectionGroup("/MenuBar/FileMenu/FileExtrasPlaceholder");
-        
-        group.add_menu_item("Print");
-        group.add_separator();
-        group.add_menu_item("SendTo");
-        group.add_menu_item("SetBackground");
-        
-        return group;
-    }
-    
-    private static InjectionGroup create_edit_menu_injectables() {
-        InjectionGroup group = new InjectionGroup("/MenuBar/EditMenu/EditExtrasPlaceholder");
-        
-        group.add_menu_item("Duplicate");
-=======
 
     private static InjectionGroup create_file_menu_injectables () {
         InjectionGroup group = new InjectionGroup ("/MenuBar/FileMenu/FileExtrasPlaceholder");
@@ -99,7 +81,6 @@
         group.add_separator ();
         group.add_menu_item ("SendTo");
         group.add_menu_item ("SetBackground");
->>>>>>> 527352c8
 
         return group;
     }
@@ -206,14 +187,8 @@
         actions += revert;
 
         Gtk.ActionEntry set_background = { "SetBackground", null, TRANSLATABLE, "<Ctrl>B",
-<<<<<<< HEAD
-            TRANSLATABLE, on_set_background };
+                                   TRANSLATABLE, on_set_background };
         set_background.label = Resources.SET_BACKGROUND_SLIDESHOW_MENU;
-=======
-                                           TRANSLATABLE, on_set_background
-                                         };
-        set_background.label = Resources.SET_BACKGROUND_MENU;
->>>>>>> 527352c8
         set_background.tooltip = Resources.SET_BACKGROUND_TOOLTIP;
         actions += set_background;
 
@@ -408,18 +383,6 @@
 
         // Allow changing of exposure time, even if there's a video in the current
         // selection.
-<<<<<<< HEAD
-        set_action_sensitive("AdjustDateTime", has_selected);
-        
-        set_action_sensitive("NewEvent", has_selected);
-        set_action_sensitive("AddTags", has_selected);
-        set_action_sensitive("ModifyTags", one_selected);
-        set_action_sensitive("Slideshow", page_has_photos && (!primary_is_video));
-        set_action_sensitive("Print", (!selection_has_videos) && has_selected);
-        set_action_sensitive("Publish", has_selected);
-        
-        set_action_sensitive("SetBackground", (!selection_has_videos) && has_selected && (!one_selected));
-=======
         set_action_sensitive ("AdjustDateTime", has_selected);
 
         set_action_sensitive ("NewEvent", has_selected);
@@ -429,16 +392,7 @@
         set_action_sensitive ("Print", (!selection_has_videos) && has_selected);
         set_action_sensitive ("Publish", has_selected);
 
-        set_action_sensitive ("SetBackground", (!selection_has_videos) && has_selected );
-        if (has_selected) {
-            Gtk.Action? set_background = get_action ("SetBackground");
-            if (set_background != null) {
-                set_background.label = one_selected
-                                       ? Resources.SET_BACKGROUND_MENU
-                                       : Resources.SET_BACKGROUND_SLIDESHOW_MENU;
-            }
-        }
->>>>>>> 527352c8
+        set_action_sensitive("SetBackground", (!selection_has_videos) && has_selected && (!one_selected));
     }
 
     private void on_photos_altered (Gee.Map<DataObject, Alteration> altered) {
@@ -769,30 +723,6 @@
         }
     }
 
-<<<<<<< HEAD
-        try {
-            AppWindow.get_instance().set_busy_cursor();
-            photo.open_with_raw_external_editor();
-            AppWindow.get_instance().set_normal_cursor();
-        } catch (Error err) {
-            AppWindow.get_instance().set_normal_cursor();
-            AppWindow.error_message(Resources.launch_editor_failed(err));
-        }
-    }
-    
-    public void on_set_background() {
-        Gee.ArrayList<LibraryPhoto> photos = new Gee.ArrayList<LibraryPhoto>();
-        MediaSourceCollection.filter_media((Gee.Collection<MediaSource>) get_view().get_selected_sources(),
-            photos, null);
-        
-        SetBackgroundSlideshowDialog dialog = new SetBackgroundSlideshowDialog();
-        int delay;
-        if (dialog.execute(out delay)) {
-            AppWindow.get_instance().set_busy_cursor();
-            DesktopIntegration.set_background_slideshow(photos, delay,
-                DESKTOP_SLIDESHOW_TRANSITION_SEC);
-            AppWindow.get_instance().set_normal_cursor();
-=======
     public void on_set_background () {
         Gee.ArrayList<LibraryPhoto> photos = new Gee.ArrayList<LibraryPhoto> ();
         MediaSourceCollection.filter_media ((Gee.Collection<MediaSource>) get_view ().get_selected_sources (),
@@ -811,7 +741,6 @@
                         DESKTOP_SLIDESHOW_TRANSITION_SEC);
                 AppWindow.get_instance ().set_normal_cursor ();
             }
->>>>>>> 527352c8
         }
     }
 
