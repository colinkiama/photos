--- conflicted
+++ resolved
@@ -60,16 +60,12 @@
             MediaPage.ZoomSliderAssembly zoom_slider_assembly = create_zoom_slider_assembly ();
             connect_slider (zoom_slider_assembly);
             get_toolbar ().insert (zoom_slider_assembly, -1);
-<<<<<<< HEAD
-=======
-            
+
             Gtk.Image start_image = new Gtk.Image.from_icon_name ("media-playback-start", Gtk.IconSize.LARGE_TOOLBAR);
             Gtk.ToolButton slideshow_button = new Gtk.ToolButton (start_image, _("S_lideshow"));
             slideshow_button.set_tooltip_text (_("Play a slideshow"));
             slideshow_button.clicked.connect (on_slideshow);
             get_toolbar ().insert (slideshow_button, 0);
-        }
->>>>>>> efca05ea
 
             //  show metadata sidebar button
             show_sidebar_button = MediaPage.create_sidebar_button ();
@@ -77,7 +73,7 @@
     		toolbar.insert (show_sidebar_button, -1);
             toggle_sidebar_button_image ();
         }
-        
+
         return toolbar;
     }
 
