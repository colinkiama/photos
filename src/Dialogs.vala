--- conflicted
+++ resolved
@@ -1270,38 +1270,6 @@
     }
 }
 
-<<<<<<< HEAD
-=======
-public class EditTitleDialog : TextEntryDialogMediator {
-    public EditTitleDialog (string? photo_title) {
-        base (_ ("Edit Title"), _ ("Title:"), photo_title);
-    }
-
-    public virtual string? execute () {
-        return MediaSource.prep_title (_execute ());
-    }
-
-    protected override bool on_modify_validate (string text) {
-        return true;
-    }
-}
-
-public class EditCommentDialog : MultiTextEntryDialogMediator {
-    public EditCommentDialog (string? comment, bool is_event = false) {
-        string title_tmp = (is_event) ? _ ("Edit Event Comment") : _ ("Edit Photo/Video Comment");
-        base (title_tmp, _ ("Comment:"), comment);
-    }
-
-    public virtual string? execute () {
-        return MediaSource.prep_comment (_execute ());
-    }
-
-    protected override bool on_modify_validate (string text) {
-        return true;
-    }
-}
-
->>>>>>> 4cc24843
 // Returns: Gtk.ResponseType.YES (delete photos), Gtk.ResponseType.NO (only remove photos) and
 // Gtk.ResponseType.CANCEL.
 public Gtk.ResponseType remove_from_library_dialog (Gtk.Window owner, string title,
@@ -1900,101 +1868,6 @@
     dialog.destroy ();
 }
 
-<<<<<<< HEAD
-=======
-public abstract class TagsDialog : TextEntryDialogMediator {
-    public TagsDialog (string title, string label, string? initial_text = null) {
-        base (title, label, initial_text, HierarchicalTagIndex.get_global_index ().get_all_tags (),
-              ",");
-    }
-}
-
-public class AddTagsDialog : TagsDialog {
-    public AddTagsDialog () {
-        base (Resources.ADD_TAGS_TITLE, _ ("Tags (separated by commas):"));
-    }
-
-    public string[]? execute () {
-        string? text = _execute ();
-        if (text == null)
-            return null;
-
-        // only want to return null if the user chose cancel, however, on_modify_validate ensures
-        // that Tag.prep_tag_names won't return a zero-length array (and it never returns null)
-        return Tag.prep_tag_names (text.split (","));
-    }
-
-    protected override bool on_modify_validate (string text) {
-        if (text.contains (Tag.PATH_SEPARATOR_STRING))
-            return false;
-
-        // Can't simply call Tag.prep_tag_names ().length because of this bug:
-        // https://bugzilla.gnome.org/show_bug.cgi?id=602208
-        string[] names = Tag.prep_tag_names (text.split (","));
-
-        return names.length > 0;
-    }
-}
-
-public class ModifyTagsDialog : TagsDialog {
-    public ModifyTagsDialog (MediaSource source) {
-        base (Resources.MODIFY_TAGS_LABEL, _ ("Tags (separated by commas):"),
-              get_initial_text (source));
-    }
-
-    private static string? get_initial_text (MediaSource source) {
-        Gee.Collection<Tag>? source_tags = Tag.global.fetch_for_source (source);
-        if (source_tags == null)
-            return null;
-
-        Gee.Collection<Tag> terminal_tags = Tag.get_terminal_tags (source_tags);
-
-        Gee.SortedSet<string> tag_basenames = new Gee.TreeSet<string> ();
-        foreach (Tag tag in terminal_tags)
-            tag_basenames.add (HierarchicalTagUtilities.get_basename (tag.get_path ()));
-
-        string? text = null;
-        foreach (string name in tag_basenames) {
-            if (text == null)
-                text = "";
-            else
-                text += ", ";
-
-            text += name;
-        }
-
-        return text;
-    }
-
-    public Gee.ArrayList<Tag>? execute () {
-        string? text = _execute ();
-        if (text == null)
-            return null;
-
-        Gee.ArrayList<Tag> new_tags = new Gee.ArrayList<Tag> ();
-
-        // return empty list if no tags specified
-        if (is_string_empty (text))
-            return new_tags;
-
-        // break up by comma-delimiter, prep for use, and separate into list
-        string[] tag_names = Tag.prep_tag_names (text.split (","));
-
-        tag_names = HierarchicalTagIndex.get_global_index ().get_paths_for_names_array (tag_names);
-
-        foreach (string name in tag_names)
-            new_tags.add (Tag.for_path (name));
-
-        return new_tags;
-    }
-
-    protected override bool on_modify_validate (string text) {
-        return (!text.contains (Tag.PATH_SEPARATOR_STRING));
-    }
-
-}
-
->>>>>>> 4cc24843
 public interface WelcomeServiceEntry : GLib.Object {
     public abstract string get_service_name ();
 
