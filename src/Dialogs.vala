--- conflicted
+++ resolved
@@ -2217,22 +2217,12 @@
 
         // Preferences dialog window settings
         dialog = new Gtk.Dialog ();
-<<<<<<< HEAD
-        dialog.border_width = 6;
-        dialog.title = _ ("Preferences");
         dialog.width_request = 450;
         dialog.type_hint = Gdk.WindowTypeHint.DIALOG;
         dialog.resizable = false;
         dialog.delete_event.connect (on_delete);
         dialog.map_event.connect (map_event_handler);
         dialog.set_parent_window (AppWindow.get_instance ().get_parent_window ());
-=======
-        dialog.width_request = 450;
-        dialog.type_hint = Gdk.WindowTypeHint.DIALOG;
-        dialog.resizable = false;
-        dialog.delete_event.connect(on_delete);
-        dialog.map_event.connect(map_event_handler);
-        dialog.set_parent_window(AppWindow.get_instance().get_parent_window());
         
         header = new Gtk.HeaderBar ();
         header.show_close_button = false;
@@ -2240,7 +2230,6 @@
         header.get_style_context ().remove_class ("header-bar");
         
         dialog.set_titlebar (header);
->>>>>>> 35a75e81
 
         // Create our stack container and load in each preference container from shotwell.glade
         Gtk.Stack container = new Gtk.Stack ();
@@ -2253,14 +2242,9 @@
         switcher.stack = container;
         switcher.expand = true;
         switcher.halign = Gtk.Align.CENTER;
-<<<<<<< HEAD
         switcher.margin_top = 6;
-        switcher.margin_bottom = 12;
-
-=======
         switcher.margin_bottom = 6;
         
->>>>>>> 35a75e81
         // Add the switcher, stack container and button container to the window
         Gtk.Box content = dialog.get_content_area () as Gtk.Box;
         content.margin_bottom = 6;
