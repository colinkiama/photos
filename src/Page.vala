/* Copyright 2009-2013 Yorba Foundation
 *
 * This software is licensed under the GNU LGPL (version 2.1 or later).
 * See the COPYING file in this distribution.
 */

public class InjectionGroup {
    public class Element {
        public string name;
        public string action;
        public Gtk.UIManagerItemType kind;

        public Element (string name, string? action, Gtk.UIManagerItemType kind) {
            this.name = name;
            this.action = action != null ? action : name;
            this.kind = kind;
        }
    }

    private string path;
    private Gee.ArrayList < Element?> elements = new Gee.ArrayList < Element?> ();
    private int separator_id = 0;

    public InjectionGroup (string path) {
        this.path = path;
    }

    public string get_path () {
        return path;
    }

    public Gee.List < Element?> get_elements () {
        return elements;
    }

    public void add_menu_item (string name, string? action = null) {
        elements.add (new Element (name, action, Gtk.UIManagerItemType.MENUITEM));
    }

    public void add_menu (string name, string? action = null) {
        elements.add (new Element (name, action, Gtk.UIManagerItemType.MENU));
    }

    public void add_separator () {
        elements.add (new Element ("%d-separator".printf (separator_id++), null, Gtk.UIManagerItemType.SEPARATOR));
    }
}

public abstract class Page : Gtk.ScrolledWindow {
    private const int CONSIDER_CONFIGURE_HALTED_MSEC = 400;

    protected Gtk.UIManager ui;
    protected Gtk.Toolbar toolbar;
    protected bool in_view = false;

    private string page_name;
    private ViewCollection view = null;
    private Gtk.Window container = null;
    private string toolbar_path;
    private Gdk.Rectangle last_position = Gdk.Rectangle ();
    private Gtk.Widget event_source = null;
    private bool dnd_enabled = false;
    private ulong last_configure_ms = 0;
    private bool report_move_finished = false;
    private bool report_resize_finished = false;
    private Gdk.Point last_down = Gdk.Point ();
    private bool is_destroyed = false;
    private bool ctrl_pressed = false;
    private bool alt_pressed = false;
    private bool shift_pressed = false;
    private bool super_pressed = false;
    private Gdk.CursorType last_cursor = Gdk.CursorType.LEFT_PTR;
    private bool cursor_hidden = false;
    private int cursor_hide_msec = 0;
    private uint last_timeout_id = 0;
    private int cursor_hide_time_cached = 0;
    private bool are_actions_attached = false;
    private OneShotScheduler? update_actions_scheduler = null;
    private Gtk.ActionGroup? action_group = null;
    private Gtk.ActionGroup[]? common_action_groups = null;
<<<<<<< HEAD
    private GLib.List<Gtk.Widget>? contractor_menu_items = null;
    
=======

>>>>>>> 527352c8
    private uint[] merge_ids = new uint[0];

    protected Page (string page_name) {
        this.page_name = page_name;

        view = new ViewCollection ("ViewCollection for Page %s".printf (page_name));

        last_down = { -1, -1 };

        set_can_focus (true);

        popup_menu.connect (on_context_keypress);

        init_ui ();

        realize.connect (attach_view_signals);

        Resources.style_widget (this, Resources.SCROLL_FRAME_STYLESHEET);
    }

    ~Page () {
#if TRACE_DTORS
        debug ("DTOR: Page %s", page_name);
#endif
    }
<<<<<<< HEAD
    
    protected void populate_contractor_menu (Gtk.Menu menu, string placeholder_ui){
        File[] files = {};
        Gee.List<Granite.Services.Contract> contracts = null;
        try {
            var selected= get_view().get_selected_sources();
            foreach (var item in selected)
                files += (((Photo)item).get_file());
            contracts = Granite.Services.ContractorProxy.get_contracts_for_files (files);
        } catch (Error e) {
            warning (e.message);
        }
        // Remove old contracts
        contractor_menu_items.foreach ((item) => { if (item != null) item.destroy (); });
        
        Gtk.Widget holder= ui.get_widget (placeholder_ui);
        int pos=0;
        foreach (Gtk.Widget w in menu.get_children()){
            if (w==holder)
                break;
            pos++;
        }
        /*if (contracts.size>0){
            var separator = new Gtk.SeparatorMenuItem();
            menu.add(separator);
            menu.reorder_child(separator, pos);
            contractor_menu_items.append(separator);
        }*/
        for (int i = 0; i < contracts.size; i++) {
            var contract = contracts.get (i);
            Gtk.MenuItem menu_item;

            menu_item = new ContractMenuItem (contract, files);
            menu.append (menu_item);
            menu.reorder_child(menu_item, pos);
            contractor_menu_items.append(menu_item);
        }
        menu.show_all();
    }
=======

>>>>>>> 527352c8
    // This is called by the page controller when it has removed this page ... pages should override
    // this (or the signal) to clean up
    public override void destroy () {
        if (is_destroyed)
            return;

        // untie signals
        detach_event_source ();
        detach_view_signals ();
        view.close ();

        // remove refs to external objects which may be pointing to the Page
        clear_container ();

        if (toolbar != null)
            toolbar.destroy ();

        // halt any pending callbacks
        if (update_actions_scheduler != null)
            update_actions_scheduler.cancel ();

        is_destroyed = true;

        base.destroy ();

        debug ("Page %s Destroyed", get_page_name ());
    }

    public string get_page_name () {
        return page_name;
    }

    public virtual void set_page_name (string page_name) {
        this.page_name = page_name;
    }

    public string to_string () {
        return page_name;
    }

    public ViewCollection get_view () {
        return view;
    }

    public Gtk.Window? get_container () {
        return container;
    }

    public virtual void set_container (Gtk.Window container) {
        assert (this.container == null);

        this.container = container;
        ui = ((PageWindow) container).get_ui_manager ();
    }

    public virtual void clear_container () {
        container = null;
    }

    public void set_event_source (Gtk.Widget event_source) {
        assert (this.event_source == null);

        this.event_source = event_source;
        event_source.set_can_focus (true);

        // interested in mouse button and motion events on the event source
        event_source.add_events (Gdk.EventMask.BUTTON_PRESS_MASK | Gdk.EventMask.BUTTON_RELEASE_MASK
                                 | Gdk.EventMask.POINTER_MOTION_MASK | Gdk.EventMask.POINTER_MOTION_HINT_MASK
                                 | Gdk.EventMask.BUTTON_MOTION_MASK | Gdk.EventMask.LEAVE_NOTIFY_MASK
                                 | Gdk.EventMask.SCROLL_MASK | Gdk.EventMask.SMOOTH_SCROLL_MASK);
        event_source.button_press_event.connect (on_button_pressed_internal);
        event_source.button_release_event.connect (on_button_released_internal);
        event_source.motion_notify_event.connect (on_motion_internal);
        event_source.leave_notify_event.connect (on_leave_notify_event);
        event_source.scroll_event.connect (on_mousewheel_internal);
        event_source.realize.connect (on_event_source_realize);
    }

    private void detach_event_source () {
        if (event_source == null)
            return;

        event_source.button_press_event.disconnect (on_button_pressed_internal);
        event_source.button_release_event.disconnect (on_button_released_internal);
        event_source.motion_notify_event.disconnect (on_motion_internal);
        event_source.leave_notify_event.disconnect (on_leave_notify_event);
        event_source.scroll_event.disconnect (on_mousewheel_internal);

        disable_drag_source ();

        event_source = null;
    }

    public Gtk.Widget? get_event_source () {
        return event_source;
    }

    public virtual Gtk.MenuBar get_menubar () {
        Gtk.MenuBar? menubar = ui.get_widget ("/MenuBar") as Gtk.MenuBar;
        assert (menubar != null);

        return menubar;
    }

    public virtual unowned Gtk.Widget get_page_ui_widget (string path) {
        return ui.get_widget (path);
    }

    public virtual Gtk.Toolbar get_toolbar () {
        if (toolbar == null) {
            toolbar = toolbar_path == null ? new Gtk.Toolbar () :
                      ui.get_widget (toolbar_path) as Gtk.Toolbar;
            toolbar.get_style_context ().add_class ("bottom-toolbar"); // for elementary theme
            toolbar.set_style (Gtk.ToolbarStyle.ICONS);
        }
        return toolbar;
    }

    public virtual Gtk.Menu? get_page_context_menu () {
        return null;
    }

    public virtual Gtk.Menu? get_page_sidebar_menu () {
        return null;
    }

    public virtual void switching_from () {
        in_view = false;
        remove_ui ();
        if (toolbar_path != null)
            toolbar = null;
    }

    public virtual void switched_to () {
        in_view = true;
        add_ui ();
        update_modifiers ();
    }

    public virtual void ready () {
    }

    public bool is_in_view () {
        return in_view;
    }

    public virtual void switching_to_fullscreen (FullscreenWindow fsw) {
    }

    public virtual void returning_from_fullscreen (FullscreenWindow fsw) {
    }

    public Gtk.Action? get_action (string name) {
        if (action_group == null)
            return null;

        Gtk.Action? action = action_group.get_action (name);
        if (action == null)
            action = get_common_action (name, false);

        if (action == null)
            warning ("Page %s: Unable to locate action %s", get_page_name (), name);

        return action;
    }

    public void set_action_sensitive (string name, bool sensitive) {
        Gtk.Action? action = get_action (name);
        if (action != null)
            action.sensitive = sensitive;
    }

    public void set_action_important (string name, bool important) {
        Gtk.Action? action = get_action (name);
        if (action != null)
            action.is_important = important;
    }

    public void set_action_visible (string name, bool visible) {
        Gtk.Action? action = get_action (name);
        if (action == null)
            return;

        action.visible = visible;
        action.sensitive = visible;
    }

    public void set_action_short_label (string name, string short_label) {
        Gtk.Action? action = get_action (name);
        if (action != null)
            action.short_label = short_label;
    }

    public void set_action_details (string name, string? label, string? tooltip, bool sensitive) {
        Gtk.Action? action = get_action (name);
        if (action == null)
            return;

        if (label != null)
            action.label = label;

        if (tooltip != null)
            action.tooltip = tooltip;

        action.sensitive = sensitive;
    }

    public void activate_action (string name) {
        Gtk.Action? action = get_action (name);
        if (action != null)
            action.activate ();
    }

    public Gtk.Action? get_common_action (string name, bool log_warning = true) {
        if (common_action_groups == null)
            return null;

        foreach (Gtk.ActionGroup group in common_action_groups) {
            Gtk.Action? action = group.get_action (name);
            if (action != null)
                return action;
        }

        if (log_warning)
            warning ("Page %s: Unable to locate common action %s", get_page_name (), name);

        return null;
    }

    public void set_common_action_sensitive (string name, bool sensitive) {
        Gtk.Action? action = get_common_action (name);
        if (action != null)
            action.sensitive = sensitive;
    }

    public void set_common_action_label (string name, string label) {
        Gtk.Action? action = get_common_action (name);
        if (action != null)
            action.set_label (label);
    }

    public void set_common_action_important (string name, bool important) {
        Gtk.Action? action = get_common_action (name);
        if (action != null)
            action.is_important = important;
    }

    public void activate_common_action (string name) {
        Gtk.Action? action = get_common_action (name);
        if (action != null)
            action.activate ();
    }

    public bool get_ctrl_pressed () {
        return ctrl_pressed;
    }

    public bool get_alt_pressed () {
        return alt_pressed;
    }

    public bool get_shift_pressed () {
        return shift_pressed;
    }

    public bool get_super_pressed () {
        return super_pressed;
    }

    private bool get_modifiers (out bool ctrl, out bool alt, out bool shift, out bool super) {
        if (AppWindow.get_instance ().get_window () == null) {
            ctrl = false;
            alt = false;
            shift = false;
            super = false;

            return false;
        }

        int x, y;
        Gdk.ModifierType mask;
        AppWindow.get_instance ().get_window ().get_device_position (Gdk.Display.get_default ().
                get_device_manager ().get_client_pointer (), out x, out y, out mask);

        ctrl = (mask & Gdk.ModifierType.CONTROL_MASK) != 0;
        alt = (mask & Gdk.ModifierType.MOD1_MASK) != 0;
        shift = (mask & Gdk.ModifierType.SHIFT_MASK) != 0;
        super = (mask & Gdk.ModifierType.MOD4_MASK) != 0; // not SUPER_MASK

        return true;
    }

    private void update_modifiers () {
        bool ctrl_currently_pressed, alt_currently_pressed, shift_currently_pressed,
             super_currently_pressed;
        if (!get_modifiers (out ctrl_currently_pressed, out alt_currently_pressed,
                            out shift_currently_pressed, out super_currently_pressed)) {
            return;
        }

        if (ctrl_pressed && !ctrl_currently_pressed)
            on_ctrl_released (null);
        else if (!ctrl_pressed && ctrl_currently_pressed)
            on_ctrl_pressed (null);

        if (alt_pressed && !alt_currently_pressed)
            on_alt_released (null);
        else if (!alt_pressed && alt_currently_pressed)
            on_alt_pressed (null);

        if (shift_pressed && !shift_currently_pressed)
            on_shift_released (null);
        else if (!shift_pressed && shift_currently_pressed)
            on_shift_pressed (null);

        if (super_pressed && !super_currently_pressed)
            on_super_released (null);
        else if (!super_pressed && super_currently_pressed)
            on_super_pressed (null);

        ctrl_pressed = ctrl_currently_pressed;
        alt_pressed = alt_currently_pressed;
        shift_pressed = shift_currently_pressed;
        super_pressed = super_currently_pressed;
    }

    public PageWindow? get_page_window () {
        Gtk.Widget p = parent;
        while (p != null) {
            if (p is PageWindow)
                return (PageWindow) p;

            p = p.parent;
        }

        return null;
    }

    public CommandManager get_command_manager () {
        return AppWindow.get_command_manager ();
    }

    private void init_ui () {
        action_group = new Gtk.ActionGroup ("PageActionGroup");

        // Collect all Gtk.Actions and add them to the Page's Gtk.ActionGroup
        Gtk.ActionEntry[] action_entries = init_collect_action_entries ();
        if (action_entries.length > 0)
            action_group.add_actions (action_entries, this);

        // Collect all Gtk.ToggleActionEntries and add them to the Gtk.ActionGroup
        Gtk.ToggleActionEntry[] toggle_entries = init_collect_toggle_action_entries ();
        if (toggle_entries.length > 0)
            action_group.add_toggle_actions (toggle_entries, this);

        // Collect all Gtk.RadioActionEntries and add them to the Gtk.ActionGroup
        // (Would use a similar collection scheme as the other calls, but there is a binding
        // problem with Gtk.RadioActionCallback that doesn't allow it to be stored in a struct)
        register_radio_actions (action_group);

        // Get global (common) action groups from the application window
        common_action_groups = AppWindow.get_instance ().get_common_action_groups ();
    }

    private void add_ui () {
        // Collect all UI filenames and load them into the UI manager
        Gee.List<string> ui_filenames = new Gee.ArrayList<string> ();
        init_collect_ui_filenames (ui_filenames);
        if (ui_filenames.size == 0)
            message ("No UI file specified for %s", get_page_name ());

        foreach (string ui_filename in ui_filenames)
            init_load_ui (ui_filename);

        ui.insert_action_group (action_group, 0);

        // Collect injected UI elements and add them to the UI manager
        InjectionGroup[] injection_groups = init_collect_injection_groups ();
        foreach (InjectionGroup group in injection_groups) {
            foreach (InjectionGroup.Element element in group.get_elements ()) {
                uint merge_id = ui.new_merge_id ();
                ui.add_ui (merge_id, group.get_path (), element.name, element.action,
                           element.kind, false);
                merge_ids += merge_id;
            }
        }

        AppWindow.get_instance ().replace_common_placeholders (ui);

        ui.ensure_update ();
    }

    private void remove_ui () {
        for (int i = merge_ids.length - 1 ; i >= 0 ; --i)
            ui.remove_ui (merge_ids[i]);
        ui.remove_action_group (action_group);
        merge_ids.resize (0);

        ui.ensure_update ();
    }

    public void init_toolbar (string path) {
        toolbar_path = path;
    }

    // Called from "realize"
    private void attach_view_signals () {
        if (are_actions_attached)
            return;

        // initialize the Gtk.Actions according to current state
        int selected_count = get_view ().get_selected_count ();
        int count = get_view ().get_count ();
        init_actions (selected_count, count);
        update_actions (selected_count, count);

        // monitor state changes to update actions
        get_view ().items_state_changed.connect (on_update_actions);
        get_view ().selection_group_altered.connect (on_update_actions);
        get_view ().items_visibility_changed.connect (on_update_actions);
        get_view ().contents_altered.connect (on_update_actions);

        are_actions_attached = true;
    }

    // Called from destroy ()
    private void detach_view_signals () {
        if (!are_actions_attached)
            return;

        get_view ().items_state_changed.disconnect (on_update_actions);
        get_view ().selection_group_altered.disconnect (on_update_actions);
        get_view ().items_visibility_changed.disconnect (on_update_actions);
        get_view ().contents_altered.disconnect (on_update_actions);

        are_actions_attached = false;
    }

    private void on_update_actions () {
        if (update_actions_scheduler == null) {
            update_actions_scheduler = new OneShotScheduler (
                "Update actions scheduler for %s".printf (get_page_name ()),
                on_update_actions_on_idle);
        }

        update_actions_scheduler.at_priority_idle (Priority.LOW);
    }

    private void on_update_actions_on_idle () {
        if (is_destroyed)
            return;

        update_actions (get_view ().get_selected_count (), get_view ().get_count ());
    }

    private void init_load_ui (string ui_filename) {
        File ui_file = Resources.get_ui (ui_filename);

        try {
            merge_ids += ui.add_ui_from_file (ui_file.get_path ());
        } catch (Error err) {
            AppWindow.error_message ("Error loading UI file %s: %s".printf (
                                         ui_file.get_path (), err.message));
            Application.get_instance ().panic ();
        }
    }

    // This is called during init_ui () to collect all the UI files to be loaded into the UI
    // manager.  Because order is important here, call the base method *first*, then add the
    // classes' filename.
    protected virtual void init_collect_ui_filenames (Gee.List<string> ui_filenames) {
    }

    // This is called during init_ui () to collect all Gtk.ActionEntries for the page.
    protected virtual Gtk.ActionEntry[] init_collect_action_entries () {
        return new Gtk.ActionEntry[0];
    }

    // This is called during init_ui () to collect all Gtk.ToggleActionEntries for the page
    protected virtual Gtk.ToggleActionEntry[] init_collect_toggle_action_entries () {
        return new Gtk.ToggleActionEntry[0];
    }

    // This is called during init_ui () to collect all Gtk.RadioActionEntries for the page
    protected virtual void register_radio_actions (Gtk.ActionGroup action_group) {
    }

    // This is called during init_ui () to collect all Page.InjectedUIElements for the page.  They
    // should be added to the MultiSet using the injection path as the key.
    protected virtual InjectionGroup[] init_collect_injection_groups () {
        return new InjectionGroup[0];
    }

    // This is called during "map" allowing for Gtk.Actions to be updated at
    // initialization time.
    protected virtual void init_actions (int selected_count, int count) {
    }

    // This is called during "map" and during ViewCollection selection, visibility,
    // and collection content altered events.  This can be used to both initialize Gtk.Actions and
    // update them when selection or visibility has been altered.
    protected virtual void update_actions (int selected_count, int count) {
    }

    // This method enables drag-and-drop on the event source and routes its events through this
    // object
    public void enable_drag_source (Gdk.DragAction actions, Gtk.TargetEntry[] source_target_entries) {
        if (dnd_enabled)
            return;

        assert (event_source != null);

        Gtk.drag_source_set (event_source, Gdk.ModifierType.BUTTON1_MASK, source_target_entries, actions);

        // hook up handlers which route the event_source's DnD signals to the Page's (necessary
        // because Page is a NO_WINDOW widget and cannot support DnD on its own).
        event_source.drag_begin.connect (on_drag_begin);
        event_source.drag_data_get.connect (on_drag_data_get);
        event_source.drag_data_delete.connect (on_drag_data_delete);
        event_source.drag_end.connect (on_drag_end);
        event_source.drag_failed.connect (on_drag_failed);

        dnd_enabled = true;
    }

    public void disable_drag_source () {
        if (!dnd_enabled)
            return;

        assert (event_source != null);

        event_source.drag_begin.disconnect (on_drag_begin);
        event_source.drag_data_get.disconnect (on_drag_data_get);
        event_source.drag_data_delete.disconnect (on_drag_data_delete);
        event_source.drag_end.disconnect (on_drag_end);
        event_source.drag_failed.disconnect (on_drag_failed);
        Gtk.drag_source_unset (event_source);

        dnd_enabled = false;
    }

    public bool is_dnd_enabled () {
        return dnd_enabled;
    }

    private void on_drag_begin (Gdk.DragContext context) {
        drag_begin (context);
    }

    private void on_drag_data_get (Gdk.DragContext context, Gtk.SelectionData selection_data,
                                   uint info, uint time) {
        drag_data_get (context, selection_data, info, time);
    }

    private void on_drag_data_delete (Gdk.DragContext context) {
        drag_data_delete (context);
    }

    private void on_drag_end (Gdk.DragContext context) {
        drag_end (context);
    }

    // wierdly, Gtk 2.16.1 doesn't supply a drag_failed virtual method in the GtkWidget impl ...
    // Vala binds to it, but it's not available in gtkwidget.h, and so gcc complains.  Have to
    // makeshift one for now.
    // https://bugzilla.gnome.org/show_bug.cgi?id=584247
    public virtual bool source_drag_failed (Gdk.DragContext context, Gtk.DragResult drag_result) {
        return false;
    }

    private bool on_drag_failed (Gdk.DragContext context, Gtk.DragResult drag_result) {
        return source_drag_failed (context, drag_result);
    }

    // Use this function rather than GDK or GTK's get_pointer, especially if called during a
    // button-down mouse drag (i.e. a window grab).
    //
    // For more information, see: https://bugzilla.gnome.org/show_bug.cgi?id=599937
    public bool get_event_source_pointer (out int x, out int y, out Gdk.ModifierType mask) {
        if (event_source == null) {
            x = 0;
            y = 0;
            mask = 0;

            return false;
        }

        event_source.get_window ().get_device_position (Gdk.Display.get_default ().get_device_manager ()
                .get_client_pointer (), out x, out y, out mask);

        if (last_down.x < 0 || last_down.y < 0)
            return true;

        // check for bogus values inside a drag which goes outside the window
        // caused by (most likely) X windows signed 16-bit int overflow and fixup
        // (https://bugzilla.gnome.org/show_bug.cgi?id=599937)

        if ((x - last_down.x).abs () >= 0x7FFF)
            x += 0xFFFF;

        if ((y - last_down.y).abs () >= 0x7FFF)
            y += 0xFFFF;

        return true;
    }

    protected virtual bool on_left_click (Gdk.EventButton event) {
        return false;
    }

    protected virtual bool on_middle_click (Gdk.EventButton event) {
        return false;
    }

    protected virtual bool on_right_click (Gdk.EventButton event) {
        return false;
    }

    protected virtual bool on_left_released (Gdk.EventButton event) {
        return false;
    }

    protected virtual bool on_middle_released (Gdk.EventButton event) {
        return false;
    }

    protected virtual bool on_right_released (Gdk.EventButton event) {
        return false;
    }

    private bool on_button_pressed_internal (Gdk.EventButton event) {
        switch (event.button) {
        case 1:
            if (event_source != null)
                event_source.grab_focus ();

            // stash location of mouse down for drag fixups
            last_down.x = (int) event.x;
            last_down.y = (int) event.y;

            return on_left_click (event);

        case 2:
            return on_middle_click (event);

        case 3:
            return on_right_click (event);

        default:
            return false;
        }
    }

    private bool on_button_released_internal (Gdk.EventButton event) {
        switch (event.button) {
        case 1:
            // clear when button released, only for drag fixups
            last_down = { -1, -1 };

            return on_left_released (event);

        case 2:
            return on_middle_released (event);

        case 3:
            return on_right_released (event);

        default:
            return false;
        }
    }

    protected virtual bool on_ctrl_pressed (Gdk.EventKey? event) {
        return false;
    }

    protected virtual bool on_ctrl_released (Gdk.EventKey? event) {
        return false;
    }

    protected virtual bool on_alt_pressed (Gdk.EventKey? event) {
        return false;
    }

    protected virtual bool on_alt_released (Gdk.EventKey? event) {
        return false;
    }

    protected virtual bool on_shift_pressed (Gdk.EventKey? event) {
        return false;
    }

    protected virtual bool on_shift_released (Gdk.EventKey? event) {
        return false;
    }

    protected virtual bool on_super_pressed (Gdk.EventKey? event) {
        return false;
    }

    protected virtual bool on_super_released (Gdk.EventKey? event) {
        return false;
    }

    protected virtual bool on_app_key_pressed (Gdk.EventKey event) {
        return false;
    }

    protected virtual bool on_app_key_released (Gdk.EventKey event) {
        return false;
    }

    public bool notify_app_key_pressed (Gdk.EventKey event) {
        bool ctrl_currently_pressed, alt_currently_pressed, shift_currently_pressed,
             super_currently_pressed;
        get_modifiers (out ctrl_currently_pressed, out alt_currently_pressed,
                       out shift_currently_pressed, out super_currently_pressed);

        switch (Gdk.keyval_name (event.keyval)) {
        case "Control_L":
        case "Control_R":
            if (!ctrl_currently_pressed || ctrl_pressed)
                return false;

            ctrl_pressed = true;

            return on_ctrl_pressed (event);

        case "Meta_L":
        case "Meta_R":
        case "Alt_L":
        case "Alt_R":
            if (!alt_currently_pressed || alt_pressed)
                return false;

            alt_pressed = true;

            return on_alt_pressed (event);

        case "Shift_L":
        case "Shift_R":
            if (!shift_currently_pressed || shift_pressed)
                return false;

            shift_pressed = true;

            return on_shift_pressed (event);

        case "Super_L":
        case "Super_R":
            if (!super_currently_pressed || super_pressed)
                return false;

            super_pressed = true;

            return on_super_pressed (event);
        }

        return on_app_key_pressed (event);
    }

    public bool notify_app_key_released (Gdk.EventKey event) {
        bool ctrl_currently_pressed, alt_currently_pressed, shift_currently_pressed,
             super_currently_pressed;
        get_modifiers (out ctrl_currently_pressed, out alt_currently_pressed,
                       out shift_currently_pressed, out super_currently_pressed);

        switch (Gdk.keyval_name (event.keyval)) {
        case "Control_L":
        case "Control_R":
            if (ctrl_currently_pressed || !ctrl_pressed)
                return false;

            ctrl_pressed = false;

            return on_ctrl_released (event);

        case "Meta_L":
        case "Meta_R":
        case "Alt_L":
        case "Alt_R":
            if (alt_currently_pressed || !alt_pressed)
                return false;

            alt_pressed = false;

            return on_alt_released (event);

        case "Shift_L":
        case "Shift_R":
            if (shift_currently_pressed || !shift_pressed)
                return false;

            shift_pressed = false;

            return on_shift_released (event);

        case "Super_L":
        case "Super_R":
            if (super_currently_pressed || !super_pressed)
                return false;

            super_pressed = false;

            return on_super_released (event);
        }

        return on_app_key_released (event);
    }

    public bool notify_app_focus_in (Gdk.EventFocus event) {
        update_modifiers ();

        return false;
    }

    public bool notify_app_focus_out (Gdk.EventFocus event) {
        return false;
    }

    protected virtual void on_move (Gdk.Rectangle rect) {
    }

    protected virtual void on_move_start (Gdk.Rectangle rect) {
    }

    protected virtual void on_move_finished (Gdk.Rectangle rect) {
    }

    protected virtual void on_resize (Gdk.Rectangle rect) {
    }

    protected virtual void on_resize_start (Gdk.Rectangle rect) {
    }

    protected virtual void on_resize_finished (Gdk.Rectangle rect) {
    }

    protected virtual bool on_configure (Gdk.EventConfigure event, Gdk.Rectangle rect) {
        return false;
    }

    public bool notify_configure_event (Gdk.EventConfigure event) {
        Gdk.Rectangle rect = Gdk.Rectangle ();
        rect.x = event.x;
        rect.y = event.y;
        rect.width = event.width;
        rect.height = event.height;

        // special case events, to report when a configure first starts (and appears to end)
        if (last_configure_ms == 0) {
            if (last_position.x != rect.x || last_position.y != rect.y) {
                on_move_start (rect);
                report_move_finished = true;
            }

            if (last_position.width != rect.width || last_position.height != rect.height) {
                on_resize_start (rect);
                report_resize_finished = true;
            }

            // need to check more often then the timeout, otherwise it could be up to twice the
            // wait time before it's noticed
            Timeout.add (CONSIDER_CONFIGURE_HALTED_MSEC / 8, check_configure_halted);
        }

        if (last_position.x != rect.x || last_position.y != rect.y)
            on_move (rect);

        if (last_position.width != rect.width || last_position.height != rect.height)
            on_resize (rect);

        last_position = rect;
        last_configure_ms = now_ms ();

        return on_configure (event, rect);
    }

    private bool check_configure_halted () {
        if (is_destroyed)
            return false;

        if ((now_ms () - last_configure_ms) < CONSIDER_CONFIGURE_HALTED_MSEC)
            return true;

        Gtk.Allocation allocation;
        get_allocation (out allocation);

        if (report_move_finished)
            on_move_finished ((Gdk.Rectangle) allocation);

        if (report_resize_finished)
            on_resize_finished ((Gdk.Rectangle) allocation);

        last_configure_ms = 0;
        report_move_finished = false;
        report_resize_finished = false;

        return false;
    }

    protected virtual bool on_motion (Gdk.EventMotion event, int x, int y, Gdk.ModifierType mask) {
        check_cursor_hiding ();

        return false;
    }

    protected virtual bool on_leave_notify_event () {
        return false;
    }

    private bool on_motion_internal (Gdk.EventMotion event) {
        int x, y;
        Gdk.ModifierType mask;
        if (event.is_hint == 1) {
            get_event_source_pointer (out x, out y, out mask);
        } else {
            x = (int) event.x;
            y = (int) event.y;
            mask = event.state;
        }

        return on_motion (event, x, y, mask);
    }

    private bool on_mousewheel_internal (Gdk.EventScroll event) {
        switch (event.direction) {
        case Gdk.ScrollDirection.UP:
            return on_mousewheel_up (event);

        case Gdk.ScrollDirection.DOWN:
            return on_mousewheel_down (event);

        case Gdk.ScrollDirection.LEFT:
            return on_mousewheel_left (event);

        case Gdk.ScrollDirection.RIGHT:
            return on_mousewheel_right (event);

        case Gdk.ScrollDirection.SMOOTH:
            double dx, dy;
            bool vertical = false;
            bool horizontal = false;
            if (event.get_scroll_deltas (out dx, out dy)) {
                if (dx != 0) {
                    horizontal = dx > 0 ? on_mousewheel_right (event) : on_mousewheel_left (event);
                }
                if (dy != 0) {
                    vertical = dy > 0 ? on_mousewheel_down (event) : on_mousewheel_up (event);
                }
                return horizontal || vertical;
            }
            return false;
        default:
            return false;
        }
    }

    protected virtual bool on_mousewheel_up (Gdk.EventScroll event) {
        return false;
    }

    protected virtual bool on_mousewheel_down (Gdk.EventScroll event) {
        return false;
    }

    protected virtual bool on_mousewheel_left (Gdk.EventScroll event) {
        return false;
    }

    protected virtual bool on_mousewheel_right (Gdk.EventScroll event) {
        return false;
    }

    protected virtual bool on_context_keypress () {
        return false;
    }

    protected virtual bool on_context_buttonpress (Gdk.EventButton event) {
        return false;
    }

    protected virtual bool on_context_invoked () {
        return true;
    }

    protected bool popup_context_menu (Gtk.Menu? context_menu,
                                       Gdk.EventButton? event = null) {

        if (context_menu == null || !on_context_invoked ())
            return false;

        if (event == null)
            context_menu.popup (null, null, null, 0, Gtk.get_current_event_time ());
        else
            context_menu.popup (null, null, null, event.button, event.time);

        return true;
    }

    protected void on_event_source_realize () {
        assert (event_source.get_window () != null); // the realize event means the Widget has a window

        if (event_source.get_window ().get_cursor () != null) {
            last_cursor = event_source.get_window ().get_cursor ().get_cursor_type ();
            return;
        }

        // no custom cursor defined, check parents
        Gdk.Window? parent_window = event_source.get_window ();
        do {
            parent_window = parent_window.get_parent ();
        } while (parent_window != null && parent_window.get_cursor () == null);

        if (parent_window != null)
            last_cursor = parent_window.get_cursor ().get_cursor_type ();
    }

    public void set_cursor_hide_time (int hide_time) {
        cursor_hide_msec = hide_time;
    }

    public void start_cursor_hiding () {
        check_cursor_hiding ();
    }

    public void stop_cursor_hiding () {
        if (last_timeout_id != 0)
            Source.remove (last_timeout_id);
    }

    public void suspend_cursor_hiding () {
        cursor_hide_time_cached = cursor_hide_msec;

        if (last_timeout_id != 0)
            Source.remove (last_timeout_id);

        cursor_hide_msec = 0;
    }

    public void restore_cursor_hiding () {
        cursor_hide_msec = cursor_hide_time_cached;
        check_cursor_hiding ();
    }

    // Use this method to set the cursor for a page, NOT window.set_cursor(...)
    protected virtual void set_page_cursor (Gdk.CursorType cursor_type) {
        last_cursor = cursor_type;

        if (!cursor_hidden && event_source != null)
            event_source.get_window ().set_cursor (new Gdk.Cursor (cursor_type));
    }

    private void check_cursor_hiding () {
        if (cursor_hidden) {
            cursor_hidden = false;
            set_page_cursor (last_cursor);
        }

        if (cursor_hide_msec != 0) {
            if (last_timeout_id != 0)
                Source.remove (last_timeout_id);
            last_timeout_id = Timeout.add (cursor_hide_msec, on_hide_cursor);
        }
    }

    private bool on_hide_cursor () {
        cursor_hidden = true;

        if (event_source != null)
            event_source.get_window ().set_cursor (new Gdk.Cursor (Gdk.CursorType.BLANK_CURSOR));

        return false;
    }
}

public abstract class CheckerboardPage : Page {
    private const int AUTOSCROLL_PIXELS = 50;
    private const int AUTOSCROLL_TICKS_MSEC = 50;

    private CheckerboardLayout layout;
    private string item_context_menu_path = null;
    private string page_context_menu_path = null;
    private string page_sidebar_menu_path = null;
    private Gtk.Viewport viewport = new Gtk.Viewport (null, null);
    protected CheckerboardItem anchor = null;
    protected CheckerboardItem cursor = null;
    private CheckerboardItem highlighted = null;
    private bool autoscroll_scheduled = false;
    private CheckerboardItem activated_item = null;
    private Gee.ArrayList<CheckerboardItem> previously_selected = null;

    public enum Activator {
        KEYBOARD,
        MOUSE
    }

    public struct KeyboardModifiers {
        public KeyboardModifiers (Page page) {
            ctrl_pressed = page.get_ctrl_pressed ();
            alt_pressed = page.get_alt_pressed ();
            shift_pressed = page.get_shift_pressed ();
            super_pressed = page.get_super_pressed ();
        }

        public bool ctrl_pressed;
        public bool alt_pressed;
        public bool shift_pressed;
        public bool super_pressed;
    }

    public CheckerboardPage (string page_name) {
        base (page_name);

        layout = new CheckerboardLayout (get_view ());
        layout.set_name (page_name);

        set_event_source (layout);

        set_border_width (0);
        set_shadow_type (Gtk.ShadowType.NONE);

        viewport.set_border_width (0);
        viewport.set_shadow_type (Gtk.ShadowType.NONE);

        Resources.style_widget (viewport, Resources.VIEWPORT_STYLESHEET);

        viewport.add (layout);

        // want to set_adjustments before adding to ScrolledWindow to let our signal handlers
        // run first ... otherwise, the thumbnails draw late
        layout.set_adjustments (get_hadjustment (), get_vadjustment ());

        add (viewport);

        // need to monitor items going hidden when dealing with anchor/cursor/highlighted items
        get_view ().items_hidden.connect (on_items_hidden);
        get_view ().contents_altered.connect (on_contents_altered);
        get_view ().items_state_changed.connect (on_items_state_changed);
        get_view ().items_visibility_changed.connect (on_items_visibility_changed);

        // scrollbar policy
        set_policy (Gtk.PolicyType.AUTOMATIC, Gtk.PolicyType.AUTOMATIC);

        Resources.style_widget (this, Resources.PAGE_STYLESHEET);
    }

    public void init_item_context_menu (string path) {
        item_context_menu_path = path;
    }

    public void init_page_sidebar_menu (string path) {
        page_sidebar_menu_path = path;
    }

    public void init_page_context_menu (string path) {
        page_context_menu_path = path;
    }

    public Gtk.Menu? get_context_menu () {
        // show page context menu if nothing is selected
        return (get_view ().get_selected_count () != 0) ? get_item_context_menu () :
               get_page_context_menu ();
    }

    public virtual Gtk.Menu? get_item_context_menu () {
        Gtk.Menu menu = (Gtk.Menu) ui.get_widget (item_context_menu_path);
        assert (menu != null);
        return menu;
    }

    public override Gtk.Menu? get_page_context_menu () {
        if (page_context_menu_path == null)
            return null;
        Gtk.Menu menu = (Gtk.Menu) ui.get_widget (page_context_menu_path);
        assert (menu != null);
        return menu;
    }

    public override Gtk.Menu? get_page_sidebar_menu () {
        if (page_sidebar_menu_path == null)
            return null;
        Gtk.Menu menu = (Gtk.Menu) ui.get_widget (page_sidebar_menu_path);
        assert (menu != null);
        return menu;
    }

    protected override bool on_context_keypress () {
        return popup_context_menu (get_context_menu ());
    }

    protected virtual string get_view_empty_message () {
        (get_container () as LibraryWindow).toggle_welcome_page (true);
        return _ ("No photos/videos");
    }

    protected virtual string get_filter_no_match_message () {
        return _ ("No photos/videos found");
    }

    protected virtual void on_item_activated (CheckerboardItem item, Activator activator,
            KeyboardModifiers modifiers) {
    }

    public CheckerboardLayout get_checkerboard_layout () {
        return layout;
    }

    // Gets the search view filter for this page.
    public abstract SearchViewFilter get_search_view_filter ();

    public virtual Core.ViewTracker? get_view_tracker () {
        return null;
    }

    public override void switching_from () {
        layout.set_in_view (false);
        get_search_view_filter ().refresh.disconnect (on_view_filter_refresh);

        // unselect everything so selection won't persist after page loses focus
        get_view ().unselect_all ();

        base.switching_from ();
    }

    public override void switched_to () {
        layout.set_in_view (true);
        get_search_view_filter ().refresh.connect (on_view_filter_refresh);
        on_view_filter_refresh ();

        if (get_view ().get_selected_count () > 0) {
            CheckerboardItem? item = (CheckerboardItem? ) get_view ().get_selected_at (0);

            // if item is in any way out of view, scroll to it
            Gtk.Adjustment vadj = get_vadjustment ();
            if (! (get_adjustment_relation (vadj, item.allocation.y) == AdjustmentRelation.IN_RANGE
                    && (get_adjustment_relation (vadj, item.allocation.y + item.allocation.height) == AdjustmentRelation.IN_RANGE))) {

                // scroll to see the new item
                int top = 0;
                if (item.allocation.y < vadj.get_value ()) {
                    top = item.allocation.y;
                    top -= CheckerboardLayout.ROW_GUTTER_PADDING / 2;
                } else {
                    top = item.allocation.y + item.allocation.height - (int) vadj.get_page_size ();
                    top += CheckerboardLayout.ROW_GUTTER_PADDING / 2;
                }

                vadj.set_value (top);

            }
        }

        base.switched_to ();
    }

    private void on_view_filter_refresh () {
        update_view_filter_message ();
    }

    private void on_contents_altered (Gee.Iterable<DataObject>? added,
                                      Gee.Iterable<DataObject>? removed) {
        update_view_filter_message ();
    }

    private void on_items_state_changed (Gee.Iterable<DataView> changed) {
        update_view_filter_message ();
    }

    private void on_items_visibility_changed (Gee.Collection<DataView> changed) {
        update_view_filter_message ();
    }

    private void update_view_filter_message () {
        (get_container () as LibraryWindow).toggle_welcome_page (false);

        if (get_view ().are_items_filtered_out () && get_view ().get_count () == 0) {
            set_page_message (get_filter_no_match_message ());
        } else if (get_view ().get_count () == 0) {
            set_page_message (get_view_empty_message ());
        } else {
            unset_page_message ();
        }
    }

    public void set_page_message (string message) {
        layout.set_message (message);
        if (is_in_view ())
            layout.queue_draw ();
    }

    public void unset_page_message () {
        layout.unset_message ();
        if (is_in_view ())
            layout.queue_draw ();
    }

    public override void set_page_name (string name) {
        base.set_page_name (name);

        layout.set_name (name);
    }

    public CheckerboardItem? get_item_at_pixel (double x, double y) {
        return layout.get_item_at_pixel (x, y);
    }

    private void on_items_hidden (Gee.Iterable<DataView> hidden) {
        foreach (DataView view in hidden) {
            CheckerboardItem item = (CheckerboardItem) view;

            if (anchor == item)
                anchor = null;

            if (cursor == item)
                cursor = null;

            if (highlighted == item)
                highlighted = null;
        }
    }

    protected override bool key_press_event (Gdk.EventKey event) {
        bool handled = true;

        // mask out the modifiers we're interested in
        uint state = event.state & Gdk.ModifierType.SHIFT_MASK;

        switch (Gdk.keyval_name (event.keyval)) {
        case "Up":
        case "KP_Up":
            move_cursor (CompassPoint.NORTH);
            select_anchor_to_cursor (state);
            break;

        case "Down":
        case "KP_Down":
            move_cursor (CompassPoint.SOUTH);
            select_anchor_to_cursor (state);
            break;

        case "Left":
        case "KP_Left":
            move_cursor (CompassPoint.WEST);
            select_anchor_to_cursor (state);
            break;

        case "Right":
        case "KP_Right":
            move_cursor (CompassPoint.EAST);
            select_anchor_to_cursor (state);
            break;

        case "Home":
        case "KP_Home":
            CheckerboardItem? first = (CheckerboardItem? ) get_view ().get_first ();
            if (first != null)
                cursor_to_item (first);
            select_anchor_to_cursor (state);
            break;

        case "End":
        case "KP_End":
            CheckerboardItem? last = (CheckerboardItem? ) get_view ().get_last ();
            if (last != null)
                cursor_to_item (last);
            select_anchor_to_cursor (state);
            break;

        case "Return":
        case "KP_Enter":
            if (get_view ().get_selected_count () == 1)
                on_item_activated ((CheckerboardItem) get_view ().get_selected_at (0),
                                   Activator.KEYBOARD, KeyboardModifiers (this));
            else
                handled = false;
            break;

        default:
            handled = false;
            break;
        }

        if (handled)
            return true;

        return (base.key_press_event != null) ? base.key_press_event (event) : true;
    }

    protected override bool on_left_click (Gdk.EventButton event) {
        // only interested in single-click and double-clicks for now
        if ((event.type != Gdk.EventType.BUTTON_PRESS) && (event.type != Gdk.EventType.2BUTTON_PRESS))
            return false;

        // mask out the modifiers we're interested in
        uint state = event.state & (Gdk.ModifierType.CONTROL_MASK | Gdk.ModifierType.SHIFT_MASK);

        // use clicks for multiple selection and activation only; single selects are handled by
        // button release, to allow for multiple items to be selected then dragged
        CheckerboardItem item = get_item_at_pixel (event.x, event.y);
        if (item != null) {
            switch (state) {
            case Gdk.ModifierType.CONTROL_MASK:
                // with only Ctrl pressed, multiple selections are possible ... chosen item
                // is toggled
                Marker marker = get_view ().mark (item);
                get_view ().toggle_marked (marker);

                if (item.is_selected ()) {
                    anchor = item;
                    cursor = item;
                }
                break;

            case Gdk.ModifierType.SHIFT_MASK:
                get_view ().unselect_all ();

                if (anchor == null)
                    anchor = item;

                select_between_items (anchor, item);

                cursor = item;
                break;

            case Gdk.ModifierType.CONTROL_MASK | Gdk.ModifierType.SHIFT_MASK:
                // Ticket #853 - Make Ctrl + Shift + Mouse Button 1 able to start a new run
                // of contiguous selected items without unselecting previously-selected items
                // a la Nautilus.
                // Same as the case for SHIFT_MASK, but don't unselect anything first.
                if (anchor == null)
                    anchor = item;

                select_between_items (anchor, item);

                cursor = item;
                break;

            default:
                if (event.type == Gdk.EventType.2BUTTON_PRESS) {
                    activated_item = item;
                } else {
                    // if the user has selected one or more items and is preparing for a drag,
                    // don't want to blindly unselect: if they've clicked on an unselected item
                    // unselect all and select that one; if they've clicked on a previously
                    // selected item, do nothing
                    if (!item.is_selected ()) {
                        Marker all = get_view ().start_marking ();
                        all.mark_many (get_view ().get_selected ());

                        get_view ().unselect_and_select_marked (all, get_view ().mark (item));
                    }
                }

                anchor = item;
                cursor = item;
                break;
            }
        } else {
            // user clicked on "dead" area; only unselect if control is not pressed
            // do we want similar behavior for shift as well?
            if (state != Gdk.ModifierType.CONTROL_MASK)
                get_view ().unselect_all ();

            // grab previously marked items
            previously_selected = new Gee.ArrayList<CheckerboardItem> ();
            foreach (DataView view in get_view ().get_selected ())
                previously_selected.add ((CheckerboardItem) view);

            layout.set_drag_select_origin ((int) event.x, (int) event.y);

            return true;
        }

        // need to determine if the signal should be passed to the DnD handlers
        // Return true to block the DnD handler, false otherwise

        return get_view ().get_selected_count () == 0;
    }

    protected override bool on_left_released (Gdk.EventButton event) {
        previously_selected = null;

        // if drag-selecting, stop here and do nothing else
        if (layout.is_drag_select_active ()) {
            layout.clear_drag_select ();
            anchor = cursor;

            return true;
        }

        // only interested in non-modified button releases
        if ((event.state & (Gdk.ModifierType.CONTROL_MASK | Gdk.ModifierType.SHIFT_MASK)) != 0)
            return false;

        // if the item was activated in the double-click, report it now
        if (activated_item != null) {
            on_item_activated (activated_item, Activator.MOUSE, KeyboardModifiers (this));
            activated_item = null;

            return true;
        }

        CheckerboardItem item = get_item_at_pixel (event.x, event.y);
        if (item == null) {
            // released button on "dead" area
            return true;
        }

        if (cursor != item) {
            // user released mouse button after moving it off the initial item, or moved from dead
            // space onto one.  either way, unselect everything
            get_view ().unselect_all ();
        } else {
            // the idea is, if a user single-clicks on an item with no modifiers, then all other items
            // should be deselected, however, if they single-click in order to drag one or more items,
            // they should remain selected, hence performing this here rather than on_left_click
            // (item may not be selected if an unimplemented modifier key was used)
            if (item.is_selected ())
                get_view ().unselect_all_but (item);
        }

        return true;
    }

    protected override bool on_right_click (Gdk.EventButton event) {
        // only interested in single-clicks for now
        if (event.type != Gdk.EventType.BUTTON_PRESS)
            return false;

        // get what's right-clicked upon
        CheckerboardItem item = get_item_at_pixel (event.x, event.y);
        if (item != null) {
            // mask out the modifiers we're interested in
            switch (event.state & (Gdk.ModifierType.CONTROL_MASK | Gdk.ModifierType.SHIFT_MASK)) {
            case Gdk.ModifierType.CONTROL_MASK:
                // chosen item is toggled
                Marker marker = get_view ().mark (item);
                get_view ().toggle_marked (marker);
                break;

            case Gdk.ModifierType.SHIFT_MASK:
                // TODO
                break;

            case Gdk.ModifierType.CONTROL_MASK | Gdk.ModifierType.SHIFT_MASK:
                // TODO
                break;

            default:
                // if the item is already selected, proceed; if item is not selected, a bare right
                // click unselects everything else but it
                if (!item.is_selected ()) {
                    Marker all = get_view ().start_marking ();
                    all.mark_many (get_view ().get_selected ());

                    get_view ().unselect_and_select_marked (all, get_view ().mark (item));
                }
                break;
            }
        } else {
            // clicked in "dead" space, unselect everything
            get_view ().unselect_all ();
        }

        Gtk.Menu context_menu = get_context_menu ();
        return popup_context_menu (context_menu, event);
    }

    protected virtual bool on_mouse_over (CheckerboardItem? item, int x, int y, Gdk.ModifierType mask) {
        // if hovering over the last hovered item, or both are null (nothing highlighted and
        // hovering over empty space), do nothing
        if (item == highlighted)
            return true;

        // either something new is highlighted or now hovering over empty space, so dim old item
        if (highlighted != null) {
            highlighted.unbrighten ();
            highlighted = null;
        }

        // if over empty space, done
        if (item == null)
            return true;

        // brighten the new item
        item.brighten ();
        highlighted = item;

        return true;
    }

    protected override bool on_motion (Gdk.EventMotion event, int x, int y, Gdk.ModifierType mask) {
        // report what item the mouse is hovering over
        if (!on_mouse_over (get_item_at_pixel (x, y), x, y, mask))
            return false;

        // go no further if not drag-selecting
        if (!layout.is_drag_select_active ())
            return false;

        // set the new endpoint of the drag selection
        layout.set_drag_select_endpoint (x, y);

        updated_selection_band ();

        // if out of bounds, schedule a check to auto-scroll the viewport
        if (!autoscroll_scheduled
                && get_adjustment_relation (get_vadjustment (), y) != AdjustmentRelation.IN_RANGE) {
            Timeout.add (AUTOSCROLL_TICKS_MSEC, selection_autoscroll);
            autoscroll_scheduled = true;
        }

        // return true to stop a potential drag-and-drop operation
        return true;
    }

    private void updated_selection_band () {
        assert (layout.is_drag_select_active ());

        // get all items inside the selection
        Gee.List<CheckerboardItem>? intersection = layout.items_in_selection_band ();
        if (intersection == null)
            return;

        Marker to_unselect = get_view ().start_marking ();
        Marker to_select = get_view ().start_marking ();

        // mark all selected items to be unselected
        to_unselect.mark_many (get_view ().get_selected ());

        // except for the items that were selected before the drag began
        assert (previously_selected != null);
        to_unselect.unmark_many (previously_selected);
        to_select.mark_many (previously_selected);

        // toggle selection on everything in the intersection and update the cursor
        cursor = null;

        foreach (CheckerboardItem item in intersection) {
            if (to_select.toggle (item))
                to_unselect.unmark (item);
            else
                to_unselect.mark (item);

            if (cursor == null)
                cursor = item;
        }

        get_view ().select_marked (to_select);
        get_view ().unselect_marked (to_unselect);
    }

    private bool selection_autoscroll () {
        if (!layout.is_drag_select_active ()) {
            autoscroll_scheduled = false;

            return false;
        }

        // as the viewport never scrolls horizontally, only interested in vertical
        Gtk.Adjustment vadj = get_vadjustment ();

        int x, y;
        Gdk.ModifierType mask;
        get_event_source_pointer (out x, out y, out mask);

        int new_value = (int) vadj.get_value ();
        switch (get_adjustment_relation (vadj, y)) {
        case AdjustmentRelation.BELOW:
            // pointer above window, scroll up
            new_value -= AUTOSCROLL_PIXELS;
            layout.set_drag_select_endpoint (x, new_value);
            break;

        case AdjustmentRelation.ABOVE:
            // pointer below window, scroll down, extend selection to bottom of page
            new_value += AUTOSCROLL_PIXELS;
            layout.set_drag_select_endpoint (x, new_value + (int) vadj.get_page_size ());
            break;

        case AdjustmentRelation.IN_RANGE:
            autoscroll_scheduled = false;

            return false;

        default:
            warn_if_reached ();
            break;
        }

        // It appears that in GTK+ 2.18, the adjustment is not clamped the way it was in 2.16.
        // This may have to do with how adjustments are different w/ scrollbars, that they're upper
        // clamp is upper - page_size ... either way, enforce these limits here
        vadj.set_value (new_value.clamp ((int) vadj.get_lower (),
                                         (int) vadj.get_upper () - (int) vadj.get_page_size ()));

        updated_selection_band ();

        return true;
    }

    public void cursor_to_item (CheckerboardItem item) {
        assert (get_view ().contains (item));

        cursor = item;

        get_view ().unselect_all ();

        Marker marker = get_view ().mark (item);
        get_view ().select_marked (marker);

        // if item is in any way out of view, scroll to it
        Gtk.Adjustment vadj = get_vadjustment ();
        if (get_adjustment_relation (vadj, item.allocation.y) == AdjustmentRelation.IN_RANGE
                && (get_adjustment_relation (vadj, item.allocation.y + item.allocation.height) == AdjustmentRelation.IN_RANGE))
            return;

        // scroll to see the new item
        int top = 0;
        if (item.allocation.y < vadj.get_value ()) {
            top = item.allocation.y;
            top -= CheckerboardLayout.ROW_GUTTER_PADDING / 2;
        } else {
            top = item.allocation.y + item.allocation.height - (int) vadj.get_page_size ();
            top += CheckerboardLayout.ROW_GUTTER_PADDING / 2;
        }

        vadj.set_value (top);
    }

    public void move_cursor (CompassPoint point) {
        // if no items, nothing to do
        if (get_view ().get_count () == 0)
            return;

        // if nothing is selected, simply select the first and exit
        if (get_view ().get_selected_count () == 0 || cursor == null) {
            CheckerboardItem item = layout.get_item_at_coordinate (0, 0);
            cursor_to_item (item);
            anchor = item;

            return;
        }

        // move the cursor relative to the "first" item
        CheckerboardItem? item = layout.get_item_relative_to (cursor, point);
        if (item != null)
            cursor_to_item (item);
    }

    public void set_cursor (CheckerboardItem item) {
        Marker marker = get_view ().mark (item);
        get_view ().select_marked (marker);

        cursor = item;
        anchor = item;
    }

    public void select_between_items (CheckerboardItem item_start, CheckerboardItem item_end) {
        Marker marker = get_view ().start_marking ();

        bool passed_start = false;
        bool passed_end = false;

        foreach (DataObject object in get_view ().get_all ()) {
            CheckerboardItem item = (CheckerboardItem) object;

            if (item_start == item)
                passed_start = true;

            if (item_end == item)
                passed_end = true;

            if (passed_start || passed_end)
                marker.mark ((DataView) object);

            if (passed_start && passed_end)
                break;
        }

        get_view ().select_marked (marker);
    }

    public void select_anchor_to_cursor (uint state) {
        if (cursor == null || anchor == null)
            return;

        if (state == Gdk.ModifierType.SHIFT_MASK) {
            get_view ().unselect_all ();
            select_between_items (anchor, cursor);
        } else {
            anchor = cursor;
        }
    }

    protected virtual void set_display_titles (bool display) {
        get_view ().freeze_notifications ();
        get_view ().set_property (CheckerboardItem.PROP_SHOW_TITLES, display);
        get_view ().thaw_notifications ();
    }

    protected virtual void set_display_comments (bool display) {
        get_view ().freeze_notifications ();
        get_view ().set_property (CheckerboardItem.PROP_SHOW_COMMENTS, display);
        get_view ().thaw_notifications ();
    }
}

public abstract class SinglePhotoPage : Page {
    public const Gdk.InterpType FAST_INTERP = Gdk.InterpType.NEAREST;
    public const Gdk.InterpType QUALITY_INTERP = Gdk.InterpType.BILINEAR;
    public const int KEY_REPEAT_INTERVAL_MSEC = 200;

    public enum UpdateReason {
        NEW_PIXBUF,
        QUALITY_IMPROVEMENT,
        RESIZED_CANVAS
    }

    protected Gtk.DrawingArea canvas = new Gtk.DrawingArea ();
    protected Gtk.Viewport viewport = new Gtk.Viewport (null, null);

    private bool scale_up_to_viewport;
    private TransitionClock transition_clock;
    private int transition_duration_msec = 0;
    private Cairo.Surface pixmap = null;
    private Cairo.Context pixmap_ctx = null;
    private Cairo.Context text_ctx = null;
    private Dimensions pixmap_dim = Dimensions ();
    private Gdk.Pixbuf unscaled = null;
    private Dimensions max_dim = Dimensions ();
    private Gdk.Pixbuf scaled = null;
    private Gdk.Pixbuf old_scaled = null; // previous scaled image
    private Gdk.Rectangle scaled_pos = Gdk.Rectangle ();
    private ZoomState static_zoom_state;
    private bool zoom_high_quality = true;
    private ZoomState saved_zoom_state;
    private bool has_saved_zoom_state = false;
    private uint32 last_nav_key = 0;

    public SinglePhotoPage (string page_name, bool scale_up_to_viewport) {
        base (page_name);

        this.scale_up_to_viewport = scale_up_to_viewport;

        transition_clock = TransitionEffectsManager.get_instance ().create_null_transition_clock ();

        // With the current code automatically resizing the image to the viewport, scrollbars
        // should never be shown, but this may change if/when zooming is supported
        set_policy (Gtk.PolicyType.AUTOMATIC, Gtk.PolicyType.AUTOMATIC);

        set_border_width (0);
        set_shadow_type (Gtk.ShadowType.NONE);

        viewport.set_shadow_type (Gtk.ShadowType.NONE);
        viewport.set_border_width (0);
        viewport.add (canvas);

        add (viewport);

        // We used to disable GTK double buffering here.  We've had to reenable it
        // due to this bug: http://redmine.yorba.org/issues/4775 .
        //
        // all painting happens in pixmap, and is sent to the window wholesale in on_canvas_expose
        // canvas.set_double_buffered(false);

        canvas.add_events (Gdk.EventMask.EXPOSURE_MASK | Gdk.EventMask.STRUCTURE_MASK
                           | Gdk.EventMask.SUBSTRUCTURE_MASK);

        viewport.size_allocate.connect (on_viewport_resize);
        canvas.draw.connect (on_canvas_exposed);

        set_event_source (canvas);

        // style the viewport
        Resources.style_widget (viewport, Resources.VIEWPORT_STYLESHEET);
    }

    public bool is_transition_in_progress () {
        return transition_clock.is_in_progress ();
    }

    public void cancel_transition () {
        if (transition_clock.is_in_progress ())
            transition_clock.cancel ();
    }

    public void set_transition (string effect_id, int duration_msec) {
        cancel_transition ();

        transition_clock = TransitionEffectsManager.get_instance ().create_transition_clock (effect_id);
        if (transition_clock == null)
            transition_clock = TransitionEffectsManager.get_instance ().create_null_transition_clock ();

        transition_duration_msec = duration_msec;
    }

    // This method includes a call to pixmap_ctx.paint ().
    private void render_zoomed_to_pixmap (ZoomState zoom_state) {
        assert (is_zoom_supported ());

        Gdk.Rectangle view_rect = zoom_state.get_viewing_rectangle_wrt_content ();

        Gdk.Pixbuf zoomed;
        if (get_zoom_buffer () != null) {
            zoomed = (zoom_high_quality) ? get_zoom_buffer ().get_zoomed_image (zoom_state) :
                     get_zoom_buffer ().get_zoom_preview_image (zoom_state);
        } else {
            Gdk.Rectangle view_rect_proj = zoom_state.get_viewing_rectangle_projection (unscaled);

            Gdk.Pixbuf proj_subpixbuf = new Gdk.Pixbuf.subpixbuf (unscaled, view_rect_proj.x,
                    view_rect_proj.y, view_rect_proj.width, view_rect_proj.height);

            zoomed = proj_subpixbuf.scale_simple (view_rect.width, view_rect.height,
                                                  Gdk.InterpType.BILINEAR);
        }

        if (zoomed == null) {
            return;
        }

        int draw_x = (pixmap_dim.width - view_rect.width) / 2;
        draw_x = draw_x.clamp (0, int.MAX);

        int draw_y = (pixmap_dim.height - view_rect.height) / 2;
        draw_y = draw_y.clamp (0, int.MAX);

        Gdk.cairo_set_source_pixbuf (pixmap_ctx, zoomed, draw_x, draw_y);
        pixmap_ctx.paint ();
    }

    protected void on_interactive_zoom (ZoomState interactive_zoom_state) {
        assert (is_zoom_supported ());
        Cairo.Context canvas_ctx = Gdk.cairo_create (canvas.get_window ());

        set_source_color_from_string (pixmap_ctx, "#000");
        pixmap_ctx.paint ();

        bool old_quality_setting = zoom_high_quality;
        zoom_high_quality = false;
        render_zoomed_to_pixmap (interactive_zoom_state);
        zoom_high_quality = old_quality_setting;

        canvas_ctx.set_source_surface (pixmap, 0, 0);
        canvas_ctx.paint ();
    }

    protected void on_interactive_pan (ZoomState interactive_zoom_state) {
        assert (is_zoom_supported ());
        Cairo.Context canvas_ctx = Gdk.cairo_create (canvas.get_window ());

        set_source_color_from_string (pixmap_ctx, "#000");
        pixmap_ctx.paint ();

        bool old_quality_setting = zoom_high_quality;
        zoom_high_quality = true;
        render_zoomed_to_pixmap (interactive_zoom_state);
        zoom_high_quality = old_quality_setting;

        canvas_ctx.set_source_surface (pixmap, 0, 0);
        canvas_ctx.paint ();
    }

    protected virtual bool is_zoom_supported () {
        return false;
    }

    protected virtual void cancel_zoom () {
        if (pixmap != null) {
            set_source_color_from_string (pixmap_ctx, "#000");
            pixmap_ctx.paint ();
        }
    }

    protected virtual void save_zoom_state () {
        saved_zoom_state = static_zoom_state;
        has_saved_zoom_state = true;
    }

    protected virtual void restore_zoom_state () {
        if (!has_saved_zoom_state)
            return;

        static_zoom_state = saved_zoom_state;
        repaint ();
        has_saved_zoom_state = false;
    }

    protected virtual ZoomBuffer? get_zoom_buffer () {
        return null;
    }

    protected ZoomState get_saved_zoom_state () {
        return saved_zoom_state;
    }

    protected void set_zoom_state (ZoomState zoom_state) {
        assert (is_zoom_supported ());

        static_zoom_state = zoom_state;
    }

    protected ZoomState get_zoom_state () {
        assert (is_zoom_supported ());

        return static_zoom_state;
    }

    public override void switched_to () {
        base.switched_to ();

        if (unscaled != null)
            repaint ();
    }

    public override void set_container (Gtk.Window container) {
        base.set_container (container);

        // scrollbar policy in fullscreen mode needs to be auto/auto, else the pixbuf will shift
        // off the screen
        if (container is FullscreenWindow)
            set_policy (Gtk.PolicyType.AUTOMATIC, Gtk.PolicyType.AUTOMATIC);
    }

    // max_dim represents the maximum size of the original pixbuf (i.e. pixbuf may be scaled and
    // the caller capable of producing larger ones depending on the viewport size).  max_dim
    // is used when scale_up_to_viewport is set to true.  Pass a Dimensions with no area if
    // max_dim should be ignored (i.e. scale_up_to_viewport is false).
    public void set_pixbuf (Gdk.Pixbuf unscaled, Dimensions max_dim, Direction? direction = null) {
        static_zoom_state = ZoomState (max_dim, pixmap_dim,
                                       static_zoom_state.get_interpolation_factor (),
                                       static_zoom_state.get_viewport_center ());

        cancel_transition ();

        this.unscaled = unscaled;
        this.max_dim = max_dim;
        this.old_scaled = scaled;
        scaled = null;

        // need to make sure this has happened
        canvas.realize ();

        repaint (direction);
    }

    public void blank_display () {
        unscaled = null;
        max_dim = Dimensions ();
        scaled = null;
        pixmap = null;

        // this has to have happened
        canvas.realize ();

        // force a redraw
        invalidate_all ();
    }

    public Cairo.Surface? get_surface () {
        return pixmap;
    }

    public Dimensions get_surface_dim () {
        return pixmap_dim;
    }

    public Cairo.Context get_cairo_context () {
        return pixmap_ctx;
    }

    public void paint_text (Pango.Layout pango_layout, int x, int y) {
        text_ctx.move_to (x, y);
        Pango.cairo_show_layout (text_ctx, pango_layout);
    }

    public Scaling get_canvas_scaling () {
        return (get_container () is FullscreenWindow) ? Scaling.for_screen (get_container (), scale_up_to_viewport)
               : Scaling.for_widget (viewport, scale_up_to_viewport);
    }

    public Gdk.Pixbuf? get_unscaled_pixbuf () {
        return unscaled;
    }

    public Gdk.Pixbuf? get_scaled_pixbuf () {
        return scaled;
    }

    // Returns a rectangle describing the pixbuf in relation to the canvas
    public Gdk.Rectangle get_scaled_pixbuf_position () {
        return scaled_pos;
    }

    public bool is_inside_pixbuf (int x, int y) {
        return coord_in_rectangle (x, y, scaled_pos);
    }

    public void invalidate (Gdk.Rectangle rect) {
        if (canvas.get_window () != null)
            canvas.get_window ().invalidate_rect (rect, false);
    }

    public void invalidate_all () {
        if (canvas.get_window () != null)
            canvas.get_window ().invalidate_rect (null, false);
    }

    private void on_viewport_resize () {
        // do fast repaints while resizing
        internal_repaint (true, null);
    }

    protected override void on_resize_finished (Gdk.Rectangle rect) {
        base.on_resize_finished (rect);

        // when the resize is completed, do a high-quality repaint
        repaint ();
    }

    private bool on_canvas_exposed (Cairo.Context exposed_ctx) {
        // draw pixmap onto canvas unless it's not been instantiated, in which case draw black
        // (so either old image or contents of another page is not left on screen)
        if (pixmap != null)
            exposed_ctx.set_source_surface (pixmap, 0, 0);
        else
            set_source_color_from_string (exposed_ctx, "#000");

        exposed_ctx.rectangle (0, 0, get_allocated_width (), get_allocated_height ());
        exposed_ctx.paint ();

        return true;
    }

    protected virtual void new_surface (Cairo.Context ctx, Dimensions ctx_dim) {
    }

    protected virtual void updated_pixbuf (Gdk.Pixbuf pixbuf, UpdateReason reason, Dimensions old_dim) {
    }

    protected virtual void paint (Cairo.Context ctx, Dimensions ctx_dim) {
        if (is_zoom_supported () && (!static_zoom_state.is_default ())) {
            set_source_color_from_string (ctx, "#000");
            ctx.rectangle (0, 0, pixmap_dim.width, pixmap_dim.height);
            ctx.fill ();

            render_zoomed_to_pixmap (static_zoom_state);
        } else if (!transition_clock.paint (ctx, ctx_dim.width, ctx_dim.height)) {
            // transition is not running, so paint the full image on a black background
            set_source_color_from_string (ctx, "#000");

            ctx.rectangle (0, 0, pixmap_dim.width, pixmap_dim.height);
            ctx.fill ();

            Gdk.cairo_set_source_pixbuf (ctx, scaled, scaled_pos.x, scaled_pos.y);
            ctx.paint ();
        }
    }

    private void repaint_pixmap () {
        if (pixmap_ctx == null)
            return;

        paint (pixmap_ctx, pixmap_dim);
        invalidate_all ();
    }

    public void repaint (Direction? direction = null) {
        internal_repaint (false, direction);
    }

    private void internal_repaint (bool fast, Direction? direction) {
        // if not in view, assume a full repaint needed in future but do nothing more
        if (!is_in_view ()) {
            pixmap = null;
            scaled = null;

            return;
        }

        // no image or window, no painting
        if (unscaled == null || canvas.get_window () == null)
            return;

        Gtk.Allocation allocation;
        viewport.get_allocation (out allocation);

        int width = allocation.width;
        int height = allocation.height;

        if (width <= 0 || height <= 0)
            return;

        bool new_pixbuf = (scaled == null);

        // save if reporting an image being rescaled
        Dimensions old_scaled_dim = Dimensions.for_rectangle (scaled_pos);
        Gdk.Rectangle old_scaled_pos = scaled_pos;

        // attempt to reuse pixmap
        if (pixmap_dim.width != width || pixmap_dim.height != height)
            pixmap = null;

        // if necessary, create a pixmap as large as the entire viewport
        bool new_pixmap = false;
        if (pixmap == null) {
            init_pixmap (width, height);
            new_pixmap = true;
        }

        if (new_pixbuf || new_pixmap) {
            Dimensions unscaled_dim = Dimensions.for_pixbuf (unscaled);

            // determine scaled size of pixbuf ... if a max dimensions is set and not scaling up,
            // respect it
            Dimensions scaled_dim = Dimensions ();
            if (!scale_up_to_viewport && max_dim.has_area () && max_dim.width < width && max_dim.height < height)
                scaled_dim = max_dim;
            else
                scaled_dim = unscaled_dim.get_scaled_proportional (pixmap_dim);

            assert (width >= scaled_dim.width);
            assert (height >= scaled_dim.height);

            // center pixbuf on the canvas
            scaled_pos.x = (width - scaled_dim.width) / 2;
            scaled_pos.y = (height - scaled_dim.height) / 2;
            scaled_pos.width = scaled_dim.width;
            scaled_pos.height = scaled_dim.height;
        }

        Gdk.InterpType interp = (fast) ? FAST_INTERP : QUALITY_INTERP;

        // rescale if canvas rescaled or better quality is requested
        if (scaled == null) {
            scaled = resize_pixbuf (unscaled, Dimensions.for_rectangle (scaled_pos), interp);

            UpdateReason reason = UpdateReason.RESIZED_CANVAS;
            if (new_pixbuf)
                reason = UpdateReason.NEW_PIXBUF;
            else if (!new_pixmap && interp == QUALITY_INTERP)
                reason = UpdateReason.QUALITY_IMPROVEMENT;

            static_zoom_state = ZoomState (max_dim, pixmap_dim,
                                           static_zoom_state.get_interpolation_factor (),
                                           static_zoom_state.get_viewport_center ());

            updated_pixbuf (scaled, reason, old_scaled_dim);
        }

        zoom_high_quality = !fast;

        if (direction != null && !transition_clock.is_in_progress ()) {
            Spit.Transitions.Visuals visuals = new Spit.Transitions.Visuals (old_scaled,
                    old_scaled_pos, scaled, scaled_pos, parse_color ("#000"));

            transition_clock.start (visuals, direction.to_transition_direction (), transition_duration_msec,
                                    repaint_pixmap);
        }

        if (!transition_clock.is_in_progress ())
            repaint_pixmap ();
    }

    private void init_pixmap (int width, int height) {
        assert (unscaled != null);
        assert (canvas.get_window () != null);

        // Cairo backing surface (manual double-buffering)
        pixmap = new Cairo.ImageSurface (Cairo.Format.ARGB32, width, height);
        pixmap_dim = Dimensions (width, height);

        // Cairo context for drawing on the pixmap
        pixmap_ctx = new Cairo.Context (pixmap);

        // need a new pixbuf to fit this scale
        scaled = null;

        // Cairo context for drawing text on the pixmap
        text_ctx = new Cairo.Context (pixmap);
        set_source_color_from_string (text_ctx, "#fff");


        // no need to resize canvas, viewport does that automatically

        new_surface (pixmap_ctx, pixmap_dim);
    }

    protected override bool on_context_keypress () {
        return popup_context_menu (get_page_context_menu ());
    }

    protected virtual void on_previous_photo () {
    }

    protected virtual void on_next_photo () {
    }

    public override bool key_press_event (Gdk.EventKey event) {
        // if the user holds the arrow keys down, we will receive a steady stream of key press
        // events for an operation that isn't designed for a rapid succession of output ...
        // we staunch the supply of new photos to under a quarter second (#533)
        bool nav_ok = (event.time - last_nav_key) > KEY_REPEAT_INTERVAL_MSEC;

        bool handled = true;
        switch (Gdk.keyval_name (event.keyval)) {
        case "Left":
        case "KP_Left":
        case "BackSpace":
            if (nav_ok) {
                on_previous_photo ();
                last_nav_key = event.time;
            }
            break;

        case "Right":
        case "KP_Right":
        case "space":
            if (nav_ok) {
                on_next_photo ();
                last_nav_key = event.time;
            }
            break;

        default:
            handled = false;
            break;
        }

        if (handled)
            return true;

        return (base.key_press_event != null) ? base.key_press_event (event) : true;
    }
}

//
// DragAndDropHandler attaches signals to a Page to properly handle drag-and-drop requests for the
// Page as a DnD Source.  (DnD Destination handling is handled by the appropriate AppWindow, i.e.
// LibraryWindow and DirectWindow). Assumes the Page's ViewCollection holds MediaSources.
//
public class DragAndDropHandler {
    private enum TargetType {
        XDS,
        MEDIA_LIST
    }

    private const Gtk.TargetEntry[] SOURCE_TARGET_ENTRIES = {
        { "XdndDirectSave0", Gtk.TargetFlags.OTHER_APP, TargetType.XDS },
        { "shotwell/media-id-atom", Gtk.TargetFlags.SAME_APP, TargetType.MEDIA_LIST }
    };

    private static Gdk.Atom? XDS_ATOM = null;
    private static Gdk.Atom? TEXT_ATOM = null;
    private static uint8[]? XDS_FAKE_TARGET = null;

    private weak Page page;
    private Gtk.Widget event_source;
    private File? drag_destination = null;
    private ExporterUI exporter = null;

    public DragAndDropHandler (Page page) {
        this.page = page;
        this.event_source = page.get_event_source ();
        assert (event_source != null);
        assert (event_source.get_has_window ());

        // Need to do this because static member variables are not properly handled
        if (XDS_ATOM == null)
            XDS_ATOM = Gdk.Atom.intern_static_string ("XdndDirectSave0");

        if (TEXT_ATOM == null)
            TEXT_ATOM = Gdk.Atom.intern_static_string ("text/plain");

        if (XDS_FAKE_TARGET == null)
            XDS_FAKE_TARGET = string_to_uchar_array ("shotwell.txt");

        // register what's available on this DnD Source
        Gtk.drag_source_set (event_source, Gdk.ModifierType.BUTTON1_MASK, SOURCE_TARGET_ENTRIES,
                             Gdk.DragAction.COPY);

        // attach to the event source's DnD signals, not the Page's, which is a NO_WINDOW widget
        // and does not emit them
        event_source.drag_begin.connect (on_drag_begin);
        event_source.drag_data_get.connect (on_drag_data_get);
        event_source.drag_end.connect (on_drag_end);
        event_source.drag_failed.connect (on_drag_failed);
    }

    ~DragAndDropHandler () {
        if (event_source != null) {
            event_source.drag_begin.disconnect (on_drag_begin);
            event_source.drag_data_get.disconnect (on_drag_data_get);
            event_source.drag_end.disconnect (on_drag_end);
            event_source.drag_failed.disconnect (on_drag_failed);
        }

        page = null;
        event_source = null;
    }

    private void on_drag_begin (Gdk.DragContext context) {
        debug ("on_drag_begin (%s)", page.get_page_name ());

        if (page == null || page.get_view ().get_selected_count () == 0 || exporter != null)
            return;

        drag_destination = null;

        // use the first media item as the icon
        ThumbnailSource thumb = (ThumbnailSource) page.get_view ().get_selected_at (0).get_source ();

        try {
            Gdk.Pixbuf icon = thumb.get_thumbnail (AppWindow.DND_ICON_SCALE);
            Gtk.drag_source_set_icon_pixbuf (event_source, icon);
        } catch (Error err) {
            warning ("Unable to fetch icon for drag-and-drop from %s: %s", thumb.to_string (),
                     err.message);
        }

        // set the XDS property to indicate an XDS save is available
#if VALA_0_20
        Gdk.property_change (context.get_source_window (), XDS_ATOM, TEXT_ATOM, 8, Gdk.PropMode.REPLACE,
                             XDS_FAKE_TARGET, 1);
#else
        Gdk.property_change (context.get_source_window (), XDS_ATOM, TEXT_ATOM, 8, Gdk.PropMode.REPLACE,
                             XDS_FAKE_TARGET);
#endif
    }

    private void on_drag_data_get (Gdk.DragContext context, Gtk.SelectionData selection_data,
                                   uint target_type, uint time) {
        debug ("on_drag_data_get (%s)", page.get_page_name ());

        if (page == null || page.get_view ().get_selected_count () == 0)
            return;

        switch (target_type) {
        case TargetType.XDS:
            // Fetch the XDS property that has been set with the destination path
            uchar[] data = new uchar[4096];
            Gdk.Atom actual_type;
            int actual_format = 0;
            bool fetched = Gdk.property_get (context.get_source_window (), XDS_ATOM, TEXT_ATOM,
                                             0, data.length, 0, out actual_type, out actual_format, out data);

            // the destination path is actually for our XDS_FAKE_TARGET, use its parent
            // to determine where the file(s) should go
            if (fetched && data != null && data.length > 0)
                drag_destination = File.new_for_uri (uchar_array_to_string (data)).get_parent ();

            debug ("on_drag_data_get (%s): %s", page.get_page_name (),
                   (drag_destination != null) ? drag_destination.get_path () : "(no path)");

            // Set the property to "S" for Success or "E" for Error
            selection_data.set (XDS_ATOM, 8,
                                string_to_uchar_array ((drag_destination != null) ? "S" : "E"));
            break;

        case TargetType.MEDIA_LIST:
            Gee.Collection<MediaSource> sources =
                (Gee.Collection<MediaSource>) page.get_view ().get_selected_sources ();

            // convert the selected media sources to Gdk.Atom-encoded sourceID strings for
            // internal drag-and-drop
            selection_data.set (Gdk.Atom.intern_static_string ("SourceIDAtom"), (int) sizeof (Gdk.Atom),
                                serialize_media_sources (sources));
            break;

        default:
            warning ("on_drag_data_get (%s): unknown target type %u", page.get_page_name (),
                     target_type);
            break;
        }
    }

    private void on_drag_end () {
        debug ("on_drag_end (%s)", page.get_page_name ());

        if (page == null || page.get_view ().get_selected_count () == 0 || drag_destination == null
                || exporter != null) {
            return;
        }

        debug ("Exporting to %s", drag_destination.get_path ());

        // drag-and-drop export doesn't pop up an export dialog, so use what are likely the
        // most common export settings (the current -- or "working" -- file format, with
        // all transformations applied, at the image's original size).
        if (drag_destination.get_path () != null) {
            exporter = new ExporterUI (new Exporter (
                                           (Gee.Collection<Photo>) page.get_view ().get_selected_sources (),
                                           drag_destination, Scaling.for_original (), ExportFormatParameters.current ()));
            exporter.export (on_export_completed);
        } else {
            AppWindow.error_message (_ ("Photos cannot be exported to this directory."));
        }

        drag_destination = null;
    }

    private bool on_drag_failed (Gdk.DragContext context, Gtk.DragResult drag_result) {
        debug ("on_drag_failed (%s): %d", page.get_page_name (), (int) drag_result);

        if (page == null)
            return false;

        drag_destination = null;

        return false;
    }

    private void on_export_completed () {
        exporter = null;
    }
}
<<<<<<< HEAD
public class ContractMenuItem : Gtk.MenuItem {
    private Granite.Services.Contract contract;
    private File[] files;

    public ContractMenuItem (Granite.Services.Contract contract, File[] files) {
        this.contract = contract;
        this.files = files;

        label = contract.get_display_name ();
        tooltip_text = contract.get_description ();
    }

    public override void activate () {
        try {
            contract.execute_with_files (files);
        } catch (Error err) {
            warning (err.message);
        }
    }
}
=======
>>>>>>> 527352c8
<|MERGE_RESOLUTION|>--- conflicted
+++ resolved
@@ -78,12 +78,8 @@
     private OneShotScheduler? update_actions_scheduler = null;
     private Gtk.ActionGroup? action_group = null;
     private Gtk.ActionGroup[]? common_action_groups = null;
-<<<<<<< HEAD
     private GLib.List<Gtk.Widget>? contractor_menu_items = null;
-    
-=======
-
->>>>>>> 527352c8
+
     private uint[] merge_ids = new uint[0];
 
     protected Page (string page_name) {
@@ -109,13 +105,12 @@
         debug ("DTOR: Page %s", page_name);
 #endif
     }
-<<<<<<< HEAD
-    
+
     protected void populate_contractor_menu (Gtk.Menu menu, string placeholder_ui){
         File[] files = {};
         Gee.List<Granite.Services.Contract> contracts = null;
         try {
-            var selected= get_view().get_selected_sources();
+            var selected = get_view ().get_selected_sources ();
             foreach (var item in selected)
                 files += (((Photo)item).get_file());
             contracts = Granite.Services.ContractorProxy.get_contracts_for_files (files);
@@ -127,8 +122,8 @@
         
         Gtk.Widget holder= ui.get_widget (placeholder_ui);
         int pos=0;
-        foreach (Gtk.Widget w in menu.get_children()){
-            if (w==holder)
+        foreach (Gtk.Widget w in menu.get_children ()){
+            if (w == holder)
                 break;
             pos++;
         }
@@ -144,14 +139,12 @@
 
             menu_item = new ContractMenuItem (contract, files);
             menu.append (menu_item);
-            menu.reorder_child(menu_item, pos);
-            contractor_menu_items.append(menu_item);
-        }
-        menu.show_all();
-    }
-=======
-
->>>>>>> 527352c8
+            menu.reorder_child (menu_item, pos);
+            contractor_menu_items.append (menu_item);
+        }
+        menu.show_all ();
+    }
+
     // This is called by the page controller when it has removed this page ... pages should override
     // this (or the signal) to clean up
     public override void destroy () {
@@ -2669,7 +2662,7 @@
         exporter = null;
     }
 }
-<<<<<<< HEAD
+
 public class ContractMenuItem : Gtk.MenuItem {
     private Granite.Services.Contract contract;
     private File[] files;
@@ -2690,5 +2683,3 @@
         }
     }
 }
-=======
->>>>>>> 527352c8
