--- conflicted
+++ resolved
@@ -2502,35 +2502,6 @@
         writer.write_metadata(metadata);
     }
     
-<<<<<<< HEAD
-=======
-    protected static BackingPhotoState load_backing_photo_state(File file) throws Error {
-        FileInfo info = file.query_filesystem_info(DirectoryMonitor.SUPPLIED_ATTRIBUTES, null);
-        
-        TimeVal timestamp;
-        info.get_modification_time(out timestamp);
-        
-        PhotoFileInterrogator interrogator = new PhotoFileInterrogator(file,
-            PhotoFileSniffer.Options.NO_MD5);
-        interrogator.interrogate();
-        DetectedPhotoInformation detected = interrogator.get_detected_photo_information();
-        
-        Orientation orientation = detected.metadata != null 
-            ? detected.metadata.get_orientation() 
-            : Orientation.TOP_LEFT;
-        
-        BackingPhotoState state = BackingPhotoState();
-        state.filepath = file.get_path();
-        state.filesize = info.get_size();
-        state.timestamp = timestamp.tv_sec;
-        state.original_orientation = orientation;
-        state.dim = detected.image_dim;
-        state.file_format = detected.file_format;
-        
-        return state;
-    }
-    
->>>>>>> af61ecfc
     private File generate_new_editable_file(out PhotoFileFormat file_format) throws Error {
         File backing;
         lock (row) {
