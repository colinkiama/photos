/* Copyright 2009-2013 Yorba Foundation
 *
 * This software is licensed under the GNU LGPL (version 2.1 or later).
 * See the COPYING file in this distribution.
 */

public class ZoomBuffer : Object {
    private enum ObjectState {
        SOURCE_NOT_LOADED,
        SOURCE_LOAD_IN_PROGRESS,
        SOURCE_NOT_TRANSFORMED,
        TRANSFORMED_READY
    }

    private class IsoSourceFetchJob : BackgroundJob {
        private Photo to_fetch;

        public Gdk.Pixbuf? fetched = null;

        public IsoSourceFetchJob (ZoomBuffer owner, Photo to_fetch,
                                  CompletionCallback completion_callback) {
            base (owner, completion_callback);

            this.to_fetch = to_fetch;
        }

        public override void execute () {
            try {
                fetched = to_fetch.get_pixbuf_with_options (Scaling.for_original (),
                          Photo.Exception.ADJUST);
            } catch (Error fetch_error) {
                critical ("IsoSourceFetchJob: execute( ): can't get pixbuf from backing photo");
            }
        }
    }

    // it's worth noting that there are two different kinds of transformation jobs (though this
    // single class supports them both). There are "isomorphic" (or "iso") transformation jobs that
    // operate over full-size pixbufs and are relatively long-running and then there are
    // "demand" transformation jobs that occur over much smaller pixbufs as needed; these are
    // relatively quick to run.
    private class TransformationJob : BackgroundJob {
        private Gdk.Pixbuf to_transform;
        private PixelTransformer? transformer;
        private Cancellable cancellable;

        public Gdk.Pixbuf transformed = null;

        public TransformationJob (ZoomBuffer owner, Gdk.Pixbuf to_transform, PixelTransformer?
                                  transformer, CompletionCallback completion_callback, Cancellable cancellable) {
            base (owner, completion_callback, cancellable);

            this.cancellable = cancellable;
            this.to_transform = to_transform;
            this.transformer = transformer;
            this.transformed = to_transform.copy ();
        }

        public override void execute () {
            if (transformer != null) {
                transformer.transform_to_other_pixbuf (to_transform, transformed, cancellable);
            }
        }
    }

    private const int MEGAPIXEL = 1048576;
    private const int USE_REDUCED_THRESHOLD = (int) 2.0 * MEGAPIXEL;

    private Gdk.Pixbuf iso_source_image = null;
    private Gdk.Pixbuf? reduced_source_image = null;
    private Gdk.Pixbuf iso_transformed_image = null;
    private Gdk.Pixbuf? reduced_transformed_image = null;
    private Gdk.Pixbuf preview_image = null;
    private Photo backing_photo = null;
    private ObjectState object_state = ObjectState.SOURCE_NOT_LOADED;
    private Gdk.Pixbuf? demand_transform_cached_pixbuf = null;
    private ZoomState demand_transform_zoom_state;
    private TransformationJob? demand_transform_job = null; // only 1 demand transform job can be
    // active at a time
    private Workers workers = null;
    private SinglePhotoPage parent_page;
    private bool is_interactive_redraw_in_progress = false;

    public ZoomBuffer (SinglePhotoPage parent_page, Photo backing_photo,
                       Gdk.Pixbuf preview_image) {
        this.parent_page = parent_page;
        this.preview_image = preview_image;
        this.backing_photo = backing_photo;
        this.workers = new Workers (2, false);
    }

    private void on_iso_source_fetch_complete (BackgroundJob job) {
        IsoSourceFetchJob fetch_job = (IsoSourceFetchJob) job;
        if (fetch_job.fetched == null) {
            critical ("ZoomBuffer: iso_source_fetch_complete( ): fetch job has null image member");
            return;
        }

        iso_source_image = fetch_job.fetched;
        if ((iso_source_image.width * iso_source_image.height) > USE_REDUCED_THRESHOLD) {
            reduced_source_image = iso_source_image.scale_simple (iso_source_image.width / 2,
                                   iso_source_image.height / 2, Gdk.InterpType.BILINEAR);
        }
        object_state = ObjectState.SOURCE_NOT_TRANSFORMED;

        if (!is_interactive_redraw_in_progress)
            parent_page.repaint ();

        BackgroundJob transformation_job = new TransformationJob (this, iso_source_image,
                backing_photo.get_pixel_transformer (), on_iso_transformation_complete,
                new Cancellable ());
        workers.enqueue (transformation_job);
    }

    private void on_iso_transformation_complete (BackgroundJob job) {
        TransformationJob transform_job = (TransformationJob) job;
        if (transform_job.transformed == null) {
            critical ("ZoomBuffer: on_iso_transformation_complete( ): completed job has null " +
                      "image");
            return;
        }

        iso_transformed_image = transform_job.transformed;
        if ((iso_transformed_image.width * iso_transformed_image.height) > USE_REDUCED_THRESHOLD) {
            reduced_transformed_image = iso_transformed_image.scale_simple (
                                            iso_transformed_image.width / 2, iso_transformed_image.height / 2,
                                            Gdk.InterpType.BILINEAR);
        }
        object_state = ObjectState.TRANSFORMED_READY;
    }

    private void on_demand_transform_complete (BackgroundJob job) {
        TransformationJob transform_job = (TransformationJob) job;
        if (transform_job.transformed == null) {
            critical ("ZoomBuffer: on_demand_transform_complete( ): completed job has null " +
                      "image");
            return;
        }

        demand_transform_cached_pixbuf = transform_job.transformed;
        demand_transform_job = null;

        parent_page.repaint ();
    }

    // passing a 'reduced_pixbuf' that has one-quarter the number of pixels as the 'iso_pixbuf' is
    // optional, but including one can dramatically increase performance obtaining projection
    // pixbufs at for ZoomStates with zoom factors less than 0.5
    private Gdk.Pixbuf get_view_projection_pixbuf (ZoomState zoom_state, Gdk.Pixbuf iso_pixbuf,
            Gdk.Pixbuf? reduced_pixbuf = null) {
        Gdk.Rectangle view_rect = zoom_state.get_viewing_rectangle_wrt_content ();
        Gdk.Rectangle view_rect_proj = zoom_state.get_viewing_rectangle_projection (
                                           iso_pixbuf);
        Gdk.Pixbuf sample_source_pixbuf = iso_pixbuf;

        if ((reduced_pixbuf != null) && (zoom_state.get_zoom_factor () < 0.5)) {
            sample_source_pixbuf = reduced_pixbuf;
            view_rect_proj.x /= 2;
            view_rect_proj.y /= 2;
            view_rect_proj.width /= 2;
            view_rect_proj.height /= 2;
        }

        // On very small images, it's possible for these to
        // be 0, and GTK doesn't like sampling a region 0 px
        // across.
        view_rect_proj.width = view_rect_proj.width.clamp (1, int.MAX);
        view_rect_proj.height = view_rect_proj.height.clamp (1, int.MAX);

        view_rect.width = view_rect.width.clamp (1, int.MAX);
        view_rect.height = view_rect.height.clamp (1, int.MAX);

        Gdk.Pixbuf proj_subpixbuf = new Gdk.Pixbuf.subpixbuf (sample_source_pixbuf, view_rect_proj.x,
                view_rect_proj.y, view_rect_proj.width, view_rect_proj.height);

        Gdk.Pixbuf zoomed = proj_subpixbuf.scale_simple (view_rect.width, view_rect.height,
                            Gdk.InterpType.BILINEAR);

        assert (zoomed != null);

        return zoomed;
    }

    private Gdk.Pixbuf get_zoomed_image_source_not_transformed (ZoomState zoom_state) {
        if (demand_transform_cached_pixbuf != null) {
            if (zoom_state.equals (demand_transform_zoom_state)) {
                // if a cached pixbuf from a previous on-demand transform operation exists and
                // its zoom state is the same as the currently requested zoom state, then we
                // don't need to do any work -- just return the cached copy
                return demand_transform_cached_pixbuf;
            } else if (zoom_state.get_zoom_factor () ==
                       demand_transform_zoom_state.get_zoom_factor ()) {
                // if a cached pixbuf from a previous on-demand transform operation exists and
                // its zoom state is different from the currently requested zoom state, then we
                // can't just use the cached pixbuf as-is. However, we might be able to use *some*
                // of the information in the previously cached pixbuf. Specifically, if the zoom
                // state of the previously cached pixbuf is merely a translation of the currently
                // requested zoom state (the zoom states are not equal but the zoom factors are the
                // same), then all that has happened is that the user has panned the viewing
                // window. So keep all the pixels from the cached pixbuf that are still on-screen
                // in the current view.
                Gdk.Rectangle curr_rect = zoom_state.get_viewing_rectangle_wrt_content ();
                Gdk.Rectangle pre_rect =
                    demand_transform_zoom_state.get_viewing_rectangle_wrt_content ();
                Gdk.Rectangle transfer_src_rect = Gdk.Rectangle ();
                Gdk.Rectangle transfer_dest_rect = Gdk.Rectangle ();

                transfer_src_rect.x = (curr_rect.x - pre_rect.x).clamp (0, pre_rect.width);
                transfer_src_rect.y = (curr_rect.y - pre_rect.y).clamp (0, pre_rect.height);
                int transfer_src_right = ((curr_rect.x + curr_rect.width) - pre_rect.width).clamp (0,
                                         pre_rect.width);
                transfer_src_rect.width = transfer_src_right - transfer_src_rect.x;
                int transfer_src_bottom = ((curr_rect.y + curr_rect.height) - pre_rect.width).clamp (
                                              0, pre_rect.height);
                transfer_src_rect.height = transfer_src_bottom - transfer_src_rect.y;

                transfer_dest_rect.x = (pre_rect.x - curr_rect.x).clamp (0, curr_rect.width);
                transfer_dest_rect.y = (pre_rect.y - curr_rect.y).clamp (0, curr_rect.height);
                int transfer_dest_right = (transfer_dest_rect.x + transfer_src_rect.width).clamp (0,
                                          curr_rect.width);
                transfer_dest_rect.width = transfer_dest_right - transfer_dest_rect.x;
                int transfer_dest_bottom = (transfer_dest_rect.y + transfer_src_rect.height).clamp (0,
                                           curr_rect.height);
                transfer_dest_rect.height = transfer_dest_bottom - transfer_dest_rect.y;

                Gdk.Pixbuf composited_result = get_zoom_preview_image_internal (zoom_state);
                demand_transform_cached_pixbuf.copy_area (transfer_src_rect.x,
                        transfer_src_rect.y, transfer_dest_rect.width, transfer_dest_rect.height,
                        composited_result, transfer_dest_rect.x, transfer_dest_rect.y);

                return composited_result;
            }
        }

        // ok -- the cached pixbuf didn't help us -- so check if there is a demand
        // transformation background job currently in progress. if such a job is in progress,
        // then check if it's for the same zoom state as the one requested here. If the
        // zoom states are the same, then just return the preview image for now -- we won't
        // get a crisper one until the background job completes. If the zoom states are not the
        // same however, then cancel the existing background job and initiate a new one for the
        // currently requested zoom state.
        if (demand_transform_job != null) {
            if (zoom_state.equals (demand_transform_zoom_state)) {
                return get_zoom_preview_image_internal (zoom_state);
            } else {
                demand_transform_job.cancel ();
                demand_transform_job = null;

                Gdk.Pixbuf zoomed = get_view_projection_pixbuf (zoom_state, iso_source_image,
                                    reduced_source_image);

                demand_transform_job = new TransformationJob (this, zoomed,
                        backing_photo.get_pixel_transformer (), on_demand_transform_complete,
                        new Cancellable ());
                demand_transform_zoom_state = zoom_state;
                workers.enqueue (demand_transform_job);

                return get_zoom_preview_image_internal (zoom_state);
            }
        }

        // if no on-demand background transform job is in progress at all, then start one
        if (demand_transform_job == null) {
            Gdk.Pixbuf zoomed = get_view_projection_pixbuf (zoom_state, iso_source_image,
                                reduced_source_image);

            demand_transform_job = new TransformationJob (this, zoomed,
                    backing_photo.get_pixel_transformer (), on_demand_transform_complete,
                    new Cancellable ());

            demand_transform_zoom_state = zoom_state;

            workers.enqueue (demand_transform_job);

            return get_zoom_preview_image_internal (zoom_state);
        }

        // execution should never reach this point -- the various nested conditionals above should
        // account for every possible case that can occur when the ZoomBuffer is in the
        // SOURCE-NOT-TRANSFORMED state. So if execution does reach this point, print a critical
        // warning to the console and just zoom using the preview image (the preview image, since
        // it's managed by the SinglePhotoPage that created us, is assumed to be good).
        critical ("ZoomBuffer: get_zoomed_image( ): in SOURCE-NOT-TRANSFORMED but can't transform " +
                  "on-screen projection on-demand; using preview image");
        return get_zoom_preview_image_internal (zoom_state);
    }

    public Gdk.Pixbuf get_zoom_preview_image_internal (ZoomState zoom_state) {
        if (object_state == ObjectState.SOURCE_NOT_LOADED) {
            BackgroundJob iso_source_fetch_job = new IsoSourceFetchJob (this, backing_photo,
                    on_iso_source_fetch_complete);
            workers.enqueue (iso_source_fetch_job);

            object_state = ObjectState.SOURCE_LOAD_IN_PROGRESS;
        }
        Gdk.Rectangle view_rect = zoom_state.get_viewing_rectangle_wrt_content ();
        Gdk.Rectangle view_rect_proj = zoom_state.get_viewing_rectangle_projection (
                                           preview_image);

        view_rect_proj.width = view_rect_proj.width.clamp (1, int.MAX);
        view_rect_proj.height = view_rect_proj.height.clamp (1, int.MAX);

        Gdk.Pixbuf proj_subpixbuf = new Gdk.Pixbuf.subpixbuf (preview_image,
                view_rect_proj.x, view_rect_proj.y, view_rect_proj.width, view_rect_proj.height);

        Gdk.Pixbuf zoomed = proj_subpixbuf.scale_simple (view_rect.width, view_rect.height,
                            Gdk.InterpType.BILINEAR);

        return zoomed;
    }

    public Photo get_backing_photo () {
        return backing_photo;
    }

    public void update_preview_image (Gdk.Pixbuf preview_image) {
        this.preview_image = preview_image;
    }

    // invoke with no arguments or with null to merely flush the cache or alternatively pass in a
    // single zoom state argument to re-seed the cache for that zoom state after it's been flushed
    public void flush_demand_cache (ZoomState? initial_zoom_state = null) {
        demand_transform_cached_pixbuf = null;
        if (initial_zoom_state != null)
            get_zoomed_image (initial_zoom_state);
    }

    public Gdk.Pixbuf get_zoomed_image (ZoomState zoom_state) {
        is_interactive_redraw_in_progress = false;
        // if request is for a zoomed image with an interpolation factor of zero (i.e., no zooming
        // needs to be performed since the zoom slider is all the way to the left), then just
        // return the zoom preview image
        if (zoom_state.get_interpolation_factor () == 0.0) {
            return get_zoom_preview_image_internal (zoom_state);
        }

        switch (object_state) {
        case ObjectState.SOURCE_NOT_LOADED:
        case ObjectState.SOURCE_LOAD_IN_PROGRESS:
            return get_zoom_preview_image_internal (zoom_state);

        case ObjectState.SOURCE_NOT_TRANSFORMED:
            return get_zoomed_image_source_not_transformed (zoom_state);

        case ObjectState.TRANSFORMED_READY:
            // if an isomorphic, transformed pixbuf is ready, then just sample the projection of
            // current viewing window from it and return that.
            return get_view_projection_pixbuf (zoom_state, iso_transformed_image,
                                               reduced_transformed_image);

        default:
            critical ("ZoomBuffer: get_zoomed_image( ): object is an inconsistent state");
            return get_zoom_preview_image_internal (zoom_state);
        }
    }

    public Gdk.Pixbuf get_zoom_preview_image (ZoomState zoom_state) {
        is_interactive_redraw_in_progress = true;

        return get_zoom_preview_image_internal (zoom_state);
    }
}

public abstract class EditingHostPage : SinglePhotoPage {
    public const int TRINKET_SCALE = 24;
    public const int TRINKET_PADDING = 1;

    public const double ZOOM_INCREMENT_SIZE = 0.1;
    public const int PAN_INCREMENT_SIZE = 64; /* in pixels */
    public const int TOOL_WINDOW_SEPARATOR = 8;
    public const int PIXBUF_CACHE_COUNT = 5;
    public const int ORIGINAL_PIXBUF_CACHE_COUNT = 5;

    private class EditingHostCanvas : EditingTools.PhotoCanvas {
        private EditingHostPage host_page;

        public EditingHostCanvas (EditingHostPage host_page) {
            base (host_page.get_container (), host_page.canvas.get_window (), host_page.get_photo (),
                  host_page.get_cairo_context (), host_page.get_surface_dim (), host_page.get_scaled_pixbuf (),
                  host_page.get_scaled_pixbuf_position ());

            this.host_page = host_page;
        }

        public override void repaint () {
            host_page.repaint ();
        }
    }

    private SourceCollection sources;
    private ViewCollection? parent_view = null;
    private Gdk.Pixbuf swapped = null;
    private bool pixbuf_dirty = true;
    private Gtk.ToolButton rotate_button = null;
    private Gtk.ToggleToolButton crop_button = null;
    private Gtk.ToggleToolButton redeye_button = null;
    private Gtk.ToggleToolButton adjust_button = null;
    private Gtk.ToggleToolButton straighten_button = null;
    private Gtk.ToolButton enhance_button = null;
    private Gtk.Scale zoom_slider = null;
    private Gtk.ToolButton prev_button = new Gtk.ToolButton.from_stock (Gtk.Stock.GO_BACK);
    private Gtk.ToolButton next_button = new Gtk.ToolButton.from_stock (Gtk.Stock.GO_FORWARD);
    private EditingTools.EditingTool current_tool = null;
    private Gtk.ToggleToolButton current_editing_toggle = null;
    private Gdk.Pixbuf cancel_editing_pixbuf = null;
    private bool photo_missing = false;
    private PixbufCache cache = null;
    private PixbufCache master_cache = null;
    private DragAndDropHandler dnd_handler = null;
    private bool enable_interactive_zoom_refresh = false;
    private Gdk.Point zoom_pan_start_point;
    private bool is_pan_in_progress = false;
    private double saved_slider_val = 0.0;
    private ZoomBuffer? zoom_buffer = null;
    private Gee.HashMap<string, int> last_locations = new Gee.HashMap<string, int> ();

    public EditingHostPage (SourceCollection sources, string name) {
        base (name, false);

        this.sources = sources;

        // when photo is altered need to update it here
        sources.items_altered.connect (on_photos_altered);

        // monitor when the ViewCollection's contents change
        get_view ().contents_altered.connect (on_view_contents_ordering_altered);
        get_view ().ordering_changed.connect (on_view_contents_ordering_altered);

        // the viewport can change size independent of the window being resized (when the searchbar
        // disappears, for example)
        viewport.size_allocate.connect (on_viewport_resized);

        // set up page's toolbar (used by AppWindow for layout and FullscreenWindow as a popup)
        Gtk.Toolbar toolbar = get_toolbar ();

        // rotate tool
        rotate_button = new Gtk.ToolButton.from_stock ("");
        rotate_button.set_icon_name (Resources.CLOCKWISE);
        rotate_button.set_label (Resources.ROTATE_CW_LABEL);
        rotate_button.set_tooltip_text (Resources.ROTATE_CW_TOOLTIP);
        rotate_button.clicked.connect (on_rotate_clockwise);
        rotate_button.is_important = true;
        toolbar.insert (rotate_button, -1);

        // crop tool
        crop_button = new Gtk.ToggleToolButton.from_stock (Resources.CROP);
        crop_button.set_label (Resources.CROP_LABEL);
        crop_button.set_tooltip_text (Resources.CROP_TOOLTIP);
        crop_button.toggled.connect (on_crop_toggled);
        crop_button.is_important = true;
        toolbar.insert (crop_button, -1);

        // straightening tool
        straighten_button = new Gtk.ToggleToolButton.from_stock (Resources.STRAIGHTEN);
        straighten_button.set_label (Resources.STRAIGHTEN_LABEL);
        straighten_button.set_tooltip_text (Resources.STRAIGHTEN_TOOLTIP);
        straighten_button.toggled.connect (on_straighten_toggled);
        straighten_button.is_important = true;
        toolbar.insert (straighten_button, -1);

        // redeye reduction tool
        redeye_button = new Gtk.ToggleToolButton.from_stock (Resources.REDEYE);
        redeye_button.set_label (Resources.RED_EYE_LABEL);
        redeye_button.set_tooltip_text (Resources.RED_EYE_TOOLTIP);
        redeye_button.toggled.connect (on_redeye_toggled);
        redeye_button.is_important = true;
        toolbar.insert (redeye_button, -1);

        // adjust tool
        adjust_button = new Gtk.ToggleToolButton.from_stock (Resources.ADJUST);
        adjust_button.set_label (Resources.ADJUST_LABEL);
        adjust_button.set_tooltip_text (Resources.ADJUST_TOOLTIP);
        adjust_button.toggled.connect (on_adjust_toggled);
        adjust_button.is_important = true;
        toolbar.insert (adjust_button, -1);

        // enhance tool
        enhance_button = new Gtk.ToolButton.from_stock (Resources.ENHANCE);
        enhance_button.set_label (Resources.ENHANCE_LABEL);
        enhance_button.set_tooltip_text (Resources.ENHANCE_TOOLTIP);
        enhance_button.clicked.connect (on_enhance);
        enhance_button.is_important = true;
        toolbar.insert (enhance_button, -1);

        // separator to force next/prev buttons to right side of toolbar
        Gtk.SeparatorToolItem separator = new Gtk.SeparatorToolItem ();
        separator.set_expand (true);
        separator.set_draw (false);
        toolbar.insert (separator, -1);

        Gtk.Box zoom_group = new Gtk.Box (Gtk.Orientation.HORIZONTAL, 0);

        Gtk.Image zoom_out = new Gtk.Image.from_icon_name (Resources.ICON_ZOOM_OUT, Gtk.IconSize.MENU);
        Gtk.EventBox zoom_out_box = new Gtk.EventBox ();
        zoom_out_box.set_above_child (true);
        zoom_out_box.set_visible_window (false);
        zoom_out_box.add (zoom_out);

        zoom_out_box.button_press_event.connect (on_zoom_out_pressed);

        zoom_group.pack_start (zoom_out_box, false, false, 0);

        // zoom slider
        zoom_slider = new Gtk.Scale (Gtk.Orientation.HORIZONTAL, new Gtk.Adjustment (0.0, 0.0, 1.1, 0.1, 0.1, 0.1));
        zoom_slider.set_draw_value (false);
        zoom_slider.set_size_request (120, -1);
        zoom_slider.value_changed.connect (on_zoom_slider_value_changed);
        zoom_slider.button_press_event.connect (on_zoom_slider_drag_begin);
        zoom_slider.button_release_event.connect (on_zoom_slider_drag_end);
        zoom_slider.key_press_event.connect (on_zoom_slider_key_press);

        zoom_group.pack_start (zoom_slider, false, false, 0);

        Gtk.Image zoom_in = new Gtk.Image.from_icon_name (Resources.ICON_ZOOM_IN, Gtk.IconSize.MENU);
        Gtk.EventBox zoom_in_box = new Gtk.EventBox ();
        zoom_in_box.set_above_child (true);
        zoom_in_box.set_visible_window (false);
        zoom_in_box.add (zoom_in);

        zoom_in_box.button_press_event.connect (on_zoom_in_pressed);

        zoom_group.pack_start (zoom_in_box, false, false, 0);

        Gtk.ToolItem group_wrapper = new Gtk.ToolItem ();
        group_wrapper.add (zoom_group);

        toolbar.insert (group_wrapper, -1);

        // previous button
        prev_button.set_tooltip_text (_ ("Previous photo"));
        prev_button.clicked.connect (on_previous_photo);
        toolbar.insert (prev_button, -1);

        // next button
        next_button.set_tooltip_text (_ ("Next photo"));
        next_button.clicked.connect (on_next_photo);
        toolbar.insert (next_button, -1);
    }

    ~EditingHostPage () {
        sources.items_altered.disconnect (on_photos_altered);

        get_view ().contents_altered.disconnect (on_view_contents_ordering_altered);
        get_view ().ordering_changed.disconnect (on_view_contents_ordering_altered);
    }

    private void on_zoom_slider_value_changed () {
        ZoomState new_zoom_state = ZoomState.rescale (get_zoom_state (), zoom_slider.get_value ());

        if (enable_interactive_zoom_refresh) {
            on_interactive_zoom (new_zoom_state);

            if (new_zoom_state.is_default ())
                set_zoom_state (new_zoom_state);
        } else {
            if (new_zoom_state.is_default ()) {
                cancel_zoom ();
            } else {
                set_zoom_state (new_zoom_state);
            }
            repaint ();
        }

        update_cursor_for_zoom_context ();
    }

    private bool on_zoom_slider_drag_begin (Gdk.EventButton event) {
        enable_interactive_zoom_refresh = true;

        if (get_container () is FullscreenWindow)
            ((FullscreenWindow) get_container ()).disable_toolbar_dismissal ();

        return false;
    }

    private bool on_zoom_slider_drag_end (Gdk.EventButton event) {
        enable_interactive_zoom_refresh = false;

        if (get_container () is FullscreenWindow)
            ((FullscreenWindow) get_container ()).update_toolbar_dismissal ();

        ZoomState zoom_state = ZoomState.rescale (get_zoom_state (), zoom_slider.get_value ());
        set_zoom_state (zoom_state);

        repaint ();

        return false;
    }

    private bool on_zoom_out_pressed (Gdk.EventButton event) {
        snap_zoom_to_min ();
        return true;
    }

    private bool on_zoom_in_pressed (Gdk.EventButton event) {
        snap_zoom_to_max ();
        return true;
    }

    private Gdk.Point get_cursor_wrt_viewport (Gdk.EventScroll event) {
        Gdk.Point cursor_wrt_canvas = {0};
        cursor_wrt_canvas.x = (int) event.x;
        cursor_wrt_canvas.y = (int) event.y;

        Gdk.Rectangle viewport_wrt_canvas = get_zoom_state ().get_viewing_rectangle_wrt_screen ();
        Gdk.Point result = {0};
        result.x = cursor_wrt_canvas.x - viewport_wrt_canvas.x;
        result.x = result.x.clamp (0, viewport_wrt_canvas.width);
        result.y = cursor_wrt_canvas.y - viewport_wrt_canvas.y;
        result.y = result.y.clamp (0, viewport_wrt_canvas.height);

        return result;
    }

    private Gdk.Point get_cursor_wrt_viewport_center (Gdk.EventScroll event) {
        Gdk.Point cursor_wrt_viewport = get_cursor_wrt_viewport (event);
        Gdk.Rectangle viewport_wrt_canvas = get_zoom_state ().get_viewing_rectangle_wrt_screen ();

        Gdk.Point viewport_center = {0};
        viewport_center.x = viewport_wrt_canvas.width / 2;
        viewport_center.y = viewport_wrt_canvas.height / 2;

        return subtract_points (cursor_wrt_viewport, viewport_center);
    }

    private Gdk.Point get_iso_pixel_under_cursor (Gdk.EventScroll event) {
        Gdk.Point viewport_center_iso = scale_point (get_zoom_state ().get_viewport_center (),
                                        1.0 / get_zoom_state ().get_zoom_factor ());

        Gdk.Point cursor_wrt_center_iso = scale_point (get_cursor_wrt_viewport_center (event),
                                          1.0 / get_zoom_state ().get_zoom_factor ());

        return add_points (viewport_center_iso, cursor_wrt_center_iso);
    }

    private double snap_interpolation_factor (double interp) {
        if (interp < 0.03)
            interp = 0.0;
        else if (interp > 0.97)
            interp = 1.0;

        return interp;
    }

    private double adjust_interpolation_factor (double adjustment) {
        return snap_interpolation_factor (get_zoom_state ().get_interpolation_factor () + adjustment);
    }

    private void zoom_about_event_cursor_point (Gdk.EventScroll event, double zoom_increment) {
        if (photo_missing)
            return;

        Gdk.Point cursor_wrt_viewport_center = get_cursor_wrt_viewport_center (event);
        Gdk.Point iso_pixel_under_cursor = get_iso_pixel_under_cursor (event);

        double interp = adjust_interpolation_factor (zoom_increment);
        zoom_slider.value_changed.disconnect (on_zoom_slider_value_changed);
        zoom_slider.set_value (interp);
        zoom_slider.value_changed.connect (on_zoom_slider_value_changed);

        ZoomState new_zoom_state = ZoomState.rescale (get_zoom_state (), interp);

        if (new_zoom_state.is_min ()) {
            cancel_zoom ();
            update_cursor_for_zoom_context ();
            repaint ();
            return;
        }

        Gdk.Point new_zoomed_old_cursor = scale_point (iso_pixel_under_cursor,
                                          new_zoom_state.get_zoom_factor ());
        Gdk.Point desired_new_viewport_center = subtract_points (new_zoomed_old_cursor,
                                                cursor_wrt_viewport_center);

        new_zoom_state = ZoomState.pan (new_zoom_state, desired_new_viewport_center);

        set_zoom_state (new_zoom_state);
        repaint ();

        update_cursor_for_zoom_context ();
    }

    protected void snap_zoom_to_min () {
        zoom_slider.set_value (0.0);
    }

    protected void snap_zoom_to_max () {
        zoom_slider.set_value (1.0);
    }

    protected void snap_zoom_to_isomorphic () {
        ZoomState iso_state = ZoomState.rescale_to_isomorphic (get_zoom_state ());
        zoom_slider.set_value (iso_state.get_interpolation_factor ());
    }

    protected virtual bool on_zoom_slider_key_press (Gdk.EventKey event) {
        switch (Gdk.keyval_name (event.keyval)) {
        case "equal":
        case "plus":
        case "KP_Add":
            activate_action ("IncreaseSize");
            return true;

        case "minus":
        case "underscore":
        case "KP_Subtract":
            activate_action ("DecreaseSize");
            return true;

        case "KP_Divide":
            activate_action ("Zoom100");
            return true;

        case "KP_Multiply":
            activate_action ("ZoomFit");
            return true;
        }

        return false;
    }

    protected virtual void on_increase_size () {
        zoom_slider.set_value (adjust_interpolation_factor (ZOOM_INCREMENT_SIZE));
    }

    protected virtual void on_decrease_size () {
        zoom_slider.set_value (adjust_interpolation_factor (-ZOOM_INCREMENT_SIZE));
    }

    protected override void save_zoom_state () {
        base.save_zoom_state ();
        saved_slider_val = zoom_slider.get_value ();
    }

    protected override ZoomBuffer? get_zoom_buffer () {
        return zoom_buffer;
    }

    protected override bool on_mousewheel_up (Gdk.EventScroll event) {
        if (get_zoom_state ().is_max () || !zoom_slider.get_sensitive ())
            return false;

        zoom_about_event_cursor_point (event, ZOOM_INCREMENT_SIZE);
        return false;
    }

    protected override bool on_mousewheel_down (Gdk.EventScroll event) {
        if (get_zoom_state ().is_min () || !zoom_slider.get_sensitive ())
            return false;

        zoom_about_event_cursor_point (event, -ZOOM_INCREMENT_SIZE);
        return false;
    }

    protected override void restore_zoom_state () {
        base.restore_zoom_state ();

        zoom_slider.value_changed.disconnect (on_zoom_slider_value_changed);
        zoom_slider.set_value (saved_slider_val);
        zoom_slider.value_changed.connect (on_zoom_slider_value_changed);
    }

    public override bool is_zoom_supported () {
        return true;
    }

    public override void set_container (Gtk.Window container) {
        base.set_container (container);

        // DnD not available in fullscreen mode
        if (! (container is FullscreenWindow))
            dnd_handler = new DragAndDropHandler (this);
    }

    public ViewCollection? get_parent_view () {
        return parent_view;
    }

    public bool has_photo () {
        return get_photo () != null;
    }

    public Photo? get_photo () {
        // If there is currently no selected photo, return null.
        if (get_view ().get_selected_count () == 0)
            return null;

        // Use the selected photo.  There should only ever be one selected photo,
        // which is the currently displayed photo.
        assert (get_view ().get_selected_count () == 1);
        return (Photo) get_view ().get_selected_at (0).get_source ();
    }

    // Called before the photo changes.
    protected virtual void photo_changing (Photo new_photo) {
        // If this is a raw image with a missing development, we can regenerate it,
        // so don't mark it as missing.
        if (new_photo.get_file_format () == PhotoFileFormat.RAW)
            set_photo_missing (false);
        else
            set_photo_missing (!new_photo.get_file ().query_exists ());

        update_ui (photo_missing);
    }

    private void set_photo (Photo photo) {
        zoom_slider.value_changed.disconnect (on_zoom_slider_value_changed);
        zoom_slider.set_value (0.0);
        zoom_slider.value_changed.connect (on_zoom_slider_value_changed);

        photo_changing (photo);
        DataView view = get_view ().get_view_for_source (photo);
        assert (view != null);

        // Select photo.
        get_view ().unselect_all ();
        Marker marker = get_view ().mark (view);
        get_view ().select_marked (marker);

        // also select it in the parent view's collection, so when the user returns to that view
        // it's apparent which one was being viewed here
        if (parent_view != null) {
            parent_view.unselect_all ();
            DataView? view_in_parent = parent_view.get_view_for_source_filtered (photo);
            if (null != view_in_parent)
                parent_view.select_marked (parent_view.mark (view_in_parent));
        }
    }

    public override void realize () {
        base.realize ();

        rebuild_caches ("realize");
    }

    public override void switched_to () {
        base.switched_to ();

        rebuild_caches ("switched_to");

        // check if the photo altered while away
        if (has_photo () && pixbuf_dirty)
            replace_photo (get_photo ());
    }

    public override void switching_from () {
        base.switching_from ();

        cancel_zoom ();
        is_pan_in_progress = false;

        deactivate_tool ();

        // Ticket #3255 - Checkerboard page didn't `remember` what was selected
        // when the user went into and out of the photo page without navigating
        // to next or previous.
        // Since the base class intentionally unselects everything in the parent
        // view, reselect the currently marked photo here...
        if ((has_photo ()) && (parent_view != null)) {
            parent_view.select_marked (parent_view.mark (parent_view.get_view_for_source (get_photo ())));
        }

        parent_view = null;
        get_view ().clear ();
    }

    public override void switching_to_fullscreen (FullscreenWindow fsw) {
        base.switching_to_fullscreen (fsw);

        deactivate_tool ();

        cancel_zoom ();
        is_pan_in_progress = false;

        Page page = fsw.get_current_page ();
        if (page != null)
            page.get_view ().items_selected.connect (on_selection_changed);
    }

    public override void returning_from_fullscreen (FullscreenWindow fsw) {
        base.returning_from_fullscreen (fsw);

        repaint ();

        Page page = fsw.get_current_page ();
        if (page != null)
            page.get_view ().items_selected.disconnect (on_selection_changed);
    }

    private void on_selection_changed (Gee.Iterable<DataView> selected) {
        foreach (DataView view in selected) {
            replace_photo ((Photo) view.get_source ());
            break;
        }
    }

    protected void enable_rotate (bool should_enable) {
        rotate_button.set_sensitive (should_enable);
    }

    // This function should be called if the viewport has changed and the pixbuf cache needs to be
    // regenerated.  Use refresh_caches () if the contents of the ViewCollection have changed
    // but not the viewport.
    private void rebuild_caches (string caller) {
        Scaling scaling = get_canvas_scaling ();

        // only rebuild if not the same scaling
        if (cache != null && cache.get_scaling ().equals (scaling))
            return;

        debug ("Rebuild pixbuf caches: %s (%s)", caller, scaling.to_string ());

        // if dropping an old cache, clear the signal handler so currently executing requests
        // don't complete and cancel anything queued up
        if (cache != null) {
            cache.fetched.disconnect (on_pixbuf_fetched);
            cache.cancel_all ();
        }

        cache = new PixbufCache (sources, PixbufCache.PhotoType.BASELINE, scaling, PIXBUF_CACHE_COUNT);
        cache.fetched.connect (on_pixbuf_fetched);

        master_cache = new PixbufCache (sources, PixbufCache.PhotoType.MASTER, scaling,
                                        ORIGINAL_PIXBUF_CACHE_COUNT, master_cache_filter);

        refresh_caches (caller);
    }

    // See note at rebuild_caches () for usage.
    private void refresh_caches (string caller) {
        if (has_photo ()) {
            debug ("Refresh pixbuf caches (%s): prefetching neighbors of %s", caller,
                   get_photo ().to_string ());
            prefetch_neighbors (get_view (), get_photo ());
        } else {
            debug ("Refresh pixbuf caches (%s): (no photo)", caller);
        }
    }

    private bool master_cache_filter (Photo photo) {
        return photo.has_transformations () || photo.has_editable ();
    }

    private void on_pixbuf_fetched (Photo photo, Gdk.Pixbuf? pixbuf, Error? err) {
        // if not of the current photo, nothing more to do
        if (!photo.equals (get_photo ()))
            return;

        if (pixbuf != null) {
            // update the preview image in the zoom buffer
            if ((zoom_buffer != null) && (zoom_buffer.get_backing_photo () == photo))
                zoom_buffer = new ZoomBuffer (this, photo, pixbuf);

            // if no tool, use the pixbuf directly, otherwise, let the tool decide what should be
            // displayed
            Dimensions max_dim = photo.get_dimensions ();
            if (current_tool != null) {
                try {
                    Dimensions tool_pixbuf_dim;
                    Gdk.Pixbuf? tool_pixbuf = current_tool.get_display_pixbuf (get_canvas_scaling (),
                                              photo, out tool_pixbuf_dim);

                    if (tool_pixbuf != null) {
                        pixbuf = tool_pixbuf;
                        max_dim = tool_pixbuf_dim;
                    }
                } catch (Error err) {
                    warning ("Unable to fetch tool pixbuf for %s: %s", photo.to_string (), err.message);
                    set_photo_missing (true);

                    return;
                }
            }

            set_pixbuf (pixbuf, max_dim);
            pixbuf_dirty = false;

            notify_photo_backing_missing ((Photo) photo, false);
        } else if (err != null) {
            // this call merely updates the UI, and can be called indiscriminantly, whether or not
            // the photo is actually missing
            set_photo_missing (true);

            // this call should only be used when we're sure the photo is missing
            notify_photo_backing_missing ((Photo) photo, true);
        }
    }

    private void prefetch_neighbors (ViewCollection controller, Photo photo) {
        PixbufCache.PixbufCacheBatch normal_batch = new PixbufCache.PixbufCacheBatch ();
        PixbufCache.PixbufCacheBatch master_batch = new PixbufCache.PixbufCacheBatch ();

        normal_batch.set (BackgroundJob.JobPriority.HIGHEST, photo);
        master_batch.set (BackgroundJob.JobPriority.LOW, photo);

        DataSource next_source, prev_source;
        if (!controller.get_immediate_neighbors (photo, out next_source, out prev_source, Photo.TYPENAME))
            return;

        Photo next = (Photo) next_source;
        Photo prev = (Photo) prev_source;

        // prefetch the immediate neighbors and their outer neighbors, for plenty of readahead
        foreach (DataSource neighbor_source in controller.get_extended_neighbors (photo, Photo.TYPENAME)) {
            Photo neighbor = (Photo) neighbor_source;

            BackgroundJob.JobPriority priority = BackgroundJob.JobPriority.NORMAL;
            if (neighbor.equals (next) || neighbor.equals (prev))
                priority = BackgroundJob.JobPriority.HIGH;

            normal_batch.set (priority, neighbor);
            master_batch.set (BackgroundJob.JobPriority.LOWEST, neighbor);
        }

        cache.prefetch_batch (normal_batch);
        master_cache.prefetch_batch (master_batch);
    }

    // Cancels prefetches of old neighbors, but does not cancel them if they are the new
    // neighbors
    private void cancel_prefetch_neighbors (ViewCollection old_controller, Photo old_photo,
                                            ViewCollection new_controller, Photo new_photo) {
        Gee.Set<Photo> old_neighbors = (Gee.Set<Photo>)
                                       old_controller.get_extended_neighbors (old_photo, Photo.TYPENAME);
        Gee.Set<Photo> new_neighbors = (Gee.Set<Photo>)
                                       new_controller.get_extended_neighbors (new_photo, Photo.TYPENAME);

        foreach (Photo old_neighbor in old_neighbors) {
            // cancel prefetch and drop from cache if old neighbor is not part of the new
            // neighborhood
            if (!new_neighbors.contains (old_neighbor) && !new_photo.equals (old_neighbor)) {
                cache.drop (old_neighbor);
                master_cache.drop (old_neighbor);
            }
        }

        // do same for old photo
        if (!new_neighbors.contains (old_photo) && !new_photo.equals (old_photo)) {
            cache.drop (old_photo);
            master_cache.drop (old_photo);
        }
    }

    protected virtual DataView create_photo_view (DataSource source) {
        return new PhotoView ((PhotoSource) source);
    }

    private bool is_photo (DataSource source) {
        return source is PhotoSource;
    }

    protected void display_copy_of (ViewCollection controller, Photo starting_photo) {
        assert (controller.get_view_for_source (starting_photo) != null);

        if (controller != get_view () && controller != parent_view) {
            get_view ().clear ();
            get_view ().copy_into (controller, create_photo_view, is_photo);
            parent_view = controller;
        }

        replace_photo (starting_photo);
    }

    protected void display_mirror_of (ViewCollection controller, Photo starting_photo) {
        assert (controller.get_view_for_source (starting_photo) != null);

        if (controller != get_view () && controller != parent_view) {
            get_view ().clear ();
            get_view ().mirror (controller, create_photo_view, is_photo);
            parent_view = controller;
        }

        replace_photo (starting_photo);
    }

    protected virtual void update_ui (bool missing) {
        bool sensitivity = !missing;

        rotate_button.sensitive = sensitivity;
        crop_button.sensitive = sensitivity;
        straighten_button.sensitive = sensitivity;
        redeye_button.sensitive = sensitivity;
        adjust_button.sensitive = sensitivity;
        enhance_button.sensitive = sensitivity;
        zoom_slider.sensitive = sensitivity;

        deactivate_tool ();
    }

    // This should only be called when it's known that the photo is actually missing.
    protected virtual void notify_photo_backing_missing (Photo photo, bool missing) {
    }

    private void draw_message (string message) {
        // draw the message in the center of the window
        Pango.Layout pango_layout = create_pango_layout (message);
        int text_width, text_height;
        pango_layout.get_pixel_size (out text_width, out text_height);

        Gtk.Allocation allocation;
        get_allocation (out allocation);

        int x = allocation.width - text_width;
        x = (x > 0) ? x / 2 : 0;

        int y = allocation.height - text_height;
        y = (y > 0) ? y / 2 : 0;

        paint_text (pango_layout, x, y);
    }

    // This method can be called indiscriminantly, whether or not the backing is actually present.
    protected void set_photo_missing (bool missing) {
        if (photo_missing == missing)
            return;

        photo_missing = missing;

        Photo? photo = get_photo ();
        if (photo == null)
            return;

        update_ui (missing);

        if (photo_missing) {
            try {
                Gdk.Pixbuf pixbuf = photo.get_preview_pixbuf (get_canvas_scaling ());

                pixbuf = pixbuf.composite_color_simple (pixbuf.get_width (), pixbuf.get_height (),
                                                        Gdk.InterpType.NEAREST, 100, 2, 0, 0);

                set_pixbuf (pixbuf, photo.get_dimensions ());
            } catch (GLib.Error err) {
                warning ("%s", err.message);
            }
        }
    }

    public bool get_photo_missing () {
        return photo_missing;
    }

    protected virtual bool confirm_replace_photo (Photo? old_photo, Photo new_photo) {
        return true;
    }

    private Gdk.Pixbuf get_zoom_pixbuf (Photo new_photo) {
        Gdk.Pixbuf? pixbuf = cache.get_ready_pixbuf (new_photo);
        if (pixbuf == null) {
            try {
                pixbuf = new_photo.get_preview_pixbuf (get_canvas_scaling ());
            } catch (Error err) {
                warning ("%s", err.message);
            }
        }
        if (pixbuf == null) {
            // Create empty pixbuf.
            pixbuf = AppWindow.get_instance ().render_icon (Gtk.Stock.MISSING_IMAGE,
                     Gtk.IconSize.DIALOG, null);
            get_canvas_scaling ().perform_on_pixbuf (pixbuf, Gdk.InterpType.NEAREST, true);

        }
        return pixbuf;
    }

    private void replace_photo (Photo new_photo) {
        // if it's the same Photo object, the scaling hasn't changed, and the photo's file
        // has not gone missing or re-appeared, there's nothing to do otherwise,
        // just need to reload the image for the proper scaling. Of course, the photo's pixels
        // might've changed, so rebuild the zoom buffer.
        if (new_photo.equals (get_photo ()) && !pixbuf_dirty && !photo_missing) {
            zoom_buffer = new ZoomBuffer (this, new_photo, get_zoom_pixbuf (new_photo));
            return;
        }

        // only check if okay to replace if there's something to replace and someone's concerned
        if (has_photo () && !new_photo.equals (get_photo ()) && confirm_replace_photo != null) {
            if (!confirm_replace_photo (get_photo (), new_photo))
                return;
        }

        deactivate_tool ();

        // swap out new photo and old photo and process change
        Photo old_photo = get_photo ();
        set_photo (new_photo);
        set_page_name (new_photo.get_name ());

        // clear out the swap buffer
        swapped = null;

        // reset flags
        set_photo_missing (!new_photo.get_file ().query_exists ());
        pixbuf_dirty = true;

        // it's possible for this to be called prior to the page being realized, however, the
        // underlying canvas has a scaling, so use that (hence rebuild rather than refresh)
        rebuild_caches ("replace_photo");

        if (old_photo != null)
            cancel_prefetch_neighbors (get_view (), old_photo, get_view (), new_photo);

        cancel_zoom ();

        zoom_buffer = new ZoomBuffer (this, new_photo, get_zoom_pixbuf (new_photo));

        quick_update_pixbuf ();

        // now refresh the caches, which ensures that the neighbors get pulled into memory
        refresh_caches ("replace_photo");
    }

    protected override void cancel_zoom () {
        base.cancel_zoom ();

        zoom_slider.value_changed.disconnect (on_zoom_slider_value_changed);
        zoom_slider.set_value (0.0);
        zoom_slider.value_changed.connect (on_zoom_slider_value_changed);

        if (get_photo () != null)
            set_zoom_state (ZoomState (get_photo ().get_dimensions (), get_surface_dim (), 0.0));

        // when cancelling zoom, panning becomes impossible, so set the cursor back to
        // a left pointer in case it had been a hand-grip cursor indicating that panning
        // was possible; the null guards are required because zoom can be cancelled at
        // any time
        if (canvas != null && canvas.get_window () != null)
            set_page_cursor (Gdk.CursorType.LEFT_PTR);

        repaint ();
    }

    private void quick_update_pixbuf () {
        Gdk.Pixbuf? pixbuf = cache.get_ready_pixbuf (get_photo ());
        if (pixbuf != null) {
            set_pixbuf (pixbuf, get_photo ().get_dimensions ());
            pixbuf_dirty = false;

            return;
        }

        Scaling scaling = get_canvas_scaling ();

        debug ("Using progressive load for %s (%s)", get_photo ().to_string (), scaling.to_string ());

        // throw a resized large thumbnail up to get an image on the screen quickly,
        // and when ready decode and display the full image
        try {
            set_pixbuf (get_photo ().get_preview_pixbuf (scaling), get_photo ().get_dimensions ());
        } catch (Error err) {
            warning ("%s", err.message);
        }

        cache.prefetch (get_photo (), BackgroundJob.JobPriority.HIGHEST);

        // although final pixbuf not in place, it's on its way, so set this to clean so later calls
        // don't reload again
        pixbuf_dirty = false;
    }

    private bool update_pixbuf () {
#if MEASURE_PIPELINE
        Timer timer = new Timer ();
#endif

        Photo? photo = get_photo ();
        if (photo == null)
            return false;

        Gdk.Pixbuf pixbuf = null;
        Dimensions max_dim = photo.get_dimensions ();

        try {
            Dimensions tool_pixbuf_dim = {0};
            if (current_tool != null)
                pixbuf = current_tool.get_display_pixbuf (get_canvas_scaling (), photo, out tool_pixbuf_dim);

            if (pixbuf != null)
                max_dim = tool_pixbuf_dim;
        } catch (Error err) {
            warning ("%s", err.message);
            set_photo_missing (true);
        }

        if (!photo_missing) {
            // if no pixbuf, see if it's waiting in the cache
            if (pixbuf == null)
                pixbuf = cache.get_ready_pixbuf (photo);

            // if still no pixbuf, background fetch and let the signal handler update the display
            if (pixbuf == null)
                cache.prefetch (photo);
        }

        if (!photo_missing && pixbuf != null) {
            set_pixbuf (pixbuf, max_dim);
            pixbuf_dirty = false;
        }

#if MEASURE_PIPELINE
        debug ("UPDATE_PIXBUF: total=%lf", timer.elapsed ());
#endif

        return false;
    }

    protected override void on_resize (Gdk.Rectangle rect) {
        base.on_resize (rect);

        track_tool_window ();
    }

    protected override void on_resize_finished (Gdk.Rectangle rect) {
        // because we've loaded SinglePhotoPage with an image scaled to window size, as the window
        // is resized it scales that, which pixellates, especially scaling upward.  Once the window
        // resize is complete, we get a fresh image for the new window's size
        rebuild_caches ("on_resize_finished");
        pixbuf_dirty = true;

        update_pixbuf ();
    }

    private void on_viewport_resized () {
        // this means the viewport (the display area) has changed, but not necessarily the
        // toplevel window's dimensions
        rebuild_caches ("on_viewport_resized");
        pixbuf_dirty = true;

        update_pixbuf ();
    }

    protected override void update_actions (int selected_count, int count) {
        bool multiple_photos = get_view ().get_sources_of_type_count (typeof (Photo)) > 1;

        prev_button.sensitive = multiple_photos;
        next_button.sensitive = multiple_photos;

        Photo? photo = get_photo ();
        Scaling scaling = get_canvas_scaling ();

        rotate_button.sensitive = ((photo != null) && (!photo_missing) && photo.check_can_rotate ()) ?
                                  is_rotate_available (photo) : false;
        crop_button.sensitive = ((photo != null) && (!photo_missing)) ?
                                EditingTools.CropTool.is_available (photo, scaling) : false;
        redeye_button.sensitive = ((photo != null) && (!photo_missing)) ?
                                  EditingTools.RedeyeTool.is_available (photo, scaling) : false;
        adjust_button.sensitive = ((photo != null) && (!photo_missing)) ?
                                  EditingTools.AdjustTool.is_available (photo, scaling) : false;
        enhance_button.sensitive = ((photo != null) && (!photo_missing)) ?
                                   is_enhance_available (photo) : false;
        straighten_button.sensitive = ((photo != null) && (!photo_missing)) ?
                                      EditingTools.StraightenTool.is_available (photo, scaling) : false;

        base.update_actions (selected_count, count);
    }

    protected override bool on_shift_pressed (Gdk.EventKey? event) {
        // show quick compare of original only if no tool is in use, the original pixbuf is handy
        if (current_tool == null && !get_ctrl_pressed () && !get_alt_pressed ())
            swap_in_original ();

        return base.on_shift_pressed (event);
    }

    protected override bool on_shift_released (Gdk.EventKey? event) {
        if (current_tool == null)
            swap_out_original ();

        return base.on_shift_released (event);
    }

    protected override bool on_alt_pressed (Gdk.EventKey? event) {
        if (current_tool == null)
            swap_out_original ();

        return base.on_alt_pressed (event);
    }

    protected override bool on_alt_released (Gdk.EventKey? event) {
        if (current_tool == null && get_shift_pressed () && !get_ctrl_pressed ())
            swap_in_original ();

        return base.on_alt_released (event);
    }

    private void swap_in_original () {
        Gdk.Pixbuf? original;

        original =
            get_photo ().get_original_orientation ().rotate_pixbuf (get_photo ().get_prefetched_copy ());

        if (original == null)
            return;

        // store what's currently displayed only for the duration of the shift pressing
        swapped = get_unscaled_pixbuf ();

        // save the zoom state and cancel zoom so that the user can see all of the original
        // photo
        if (zoom_slider.get_value () != 0.0) {
            save_zoom_state ();
            cancel_zoom ();
        }

        set_pixbuf (original, get_photo ().get_master_dimensions ());
    }

    private void swap_out_original () {
        if (swapped != null) {
            set_pixbuf (swapped, get_photo ().get_dimensions ());

            restore_zoom_state ();
            update_cursor_for_zoom_context ();

            // only store swapped once; it'll be set the next on_shift_pressed
            swapped = null;
        }
    }

    private void activate_tool (EditingTools.EditingTool tool) {
        // cancel any zoom -- we don't currently allow tools to be used when an image is zoomed,
        // though we may at some point in the future.
        save_zoom_state ();
        cancel_zoom ();

        // deactivate current tool ... current implementation is one tool at a time.  In the future,
        // tools may be allowed to be executing at the same time.
        deactivate_tool ();

        // save current pixbuf to use if user cancels operation
        cancel_editing_pixbuf = get_unscaled_pixbuf ();

        // see if the tool wants a different pixbuf displayed and what its max dimensions should be
        Gdk.Pixbuf unscaled;
        Dimensions max_dim = get_photo ().get_dimensions ();
        try {
            Dimensions tool_pixbuf_dim = {0};
            unscaled = tool.get_display_pixbuf (get_canvas_scaling (), get_photo (), out tool_pixbuf_dim);

            if (unscaled != null)
                max_dim = tool_pixbuf_dim;
        } catch (Error err) {
            warning ("%s", err.message);
            set_photo_missing (true);

            // untoggle tool button (usually done after deactivate, but tool never deactivated)
            assert (current_editing_toggle != null);
            current_editing_toggle.active = false;

            return;
        }

        if (unscaled != null)
            set_pixbuf (unscaled, max_dim);

        // create the PhotoCanvas object for a two-way interface to the tool
        EditingTools.PhotoCanvas photo_canvas = new EditingHostCanvas (this);

        // hook tool into event system and activate it
        current_tool = tool;
        current_tool.activate (photo_canvas);

        // if the tool has an auxiliary window, move it properly on the screen
        place_tool_window ();

        // repaint entire view, with the tool now hooked in
        repaint ();
    }

    private void deactivate_tool (Command? command = null, Gdk.Pixbuf? new_pixbuf = null,
                                  Dimensions new_max_dim = Dimensions (), bool needs_improvement = false) {
        if (current_tool == null)
            return;

        EditingTools.EditingTool tool = current_tool;
        current_tool = null;

        // save the position of the tool
        EditingTools.EditingToolWindow? tool_window = tool.get_tool_window ();
        if (tool_window != null && tool_window.has_user_moved ()) {
            int last_location_x, last_location_y;
            tool_window.get_position (out last_location_x, out last_location_y);
            last_locations[tool.name + "_x"] = last_location_x;
            last_locations[tool.name + "_y"] = last_location_y;
        }

        // deactivate with the tool taken out of the hooks and
        // disconnect any signals we may have connected on activating
        tool.deactivate ();

        tool.activated.disconnect (on_tool_activated);
        tool.deactivated.disconnect (on_tool_deactivated);
        tool.applied.disconnect (on_tool_applied);
        tool.cancelled.disconnect (on_tool_cancelled);
        tool.aborted.disconnect (on_tool_aborted);

        tool = null;

        // only null the toggle when the tool is completely deactivated; that is, deactive the tool
        // before updating the UI
        current_editing_toggle = null;

        // display the (possibly) new photo
        Gdk.Pixbuf replacement = null;
        if (new_pixbuf != null) {
            replacement = new_pixbuf;
        } else if (cancel_editing_pixbuf != null) {
            replacement = cancel_editing_pixbuf;
            new_max_dim = Dimensions.for_pixbuf (replacement);
            needs_improvement = false;
        } else {
            needs_improvement = true;
        }

        if (replacement != null)
            set_pixbuf (replacement, new_max_dim);
        cancel_editing_pixbuf = null;

        // if this is a rough pixbuf, schedule an improvement
        if (needs_improvement) {
            pixbuf_dirty = true;
            Idle.add (update_pixbuf);
        }

        // execute the tool's command
        if (command != null)
            get_command_manager ().execute (command);
    }

    // This virtual method is called only when the user double-clicks on the page and no tool
    // is active
    protected virtual bool on_double_click (Gdk.EventButton event) {
        return false;
    }

    // Return true to block the DnD handler from activating a drag
    protected override bool on_left_click (Gdk.EventButton event) {
        // report double-click if no tool is active, otherwise all double-clicks are eaten
        if (event.type == Gdk.EventType.2BUTTON_PRESS)
            return (current_tool == null) ? on_double_click (event) : false;

        int x = (int) event.x;
        int y = (int) event.y;

        // if no editing tool, then determine whether we should start a pan operation over the
        // zoomed photo or fall through to the default DnD behavior if we're not zoomed
        if ((current_tool == null) && (zoom_slider.get_value () != 0.0)) {
            zoom_pan_start_point.x = (int) event.x;
            zoom_pan_start_point.y = (int) event.y;
            is_pan_in_progress = true;
            suspend_cursor_hiding ();

            return true;
        }

        // default behavior when photo isn't zoomed -- return false to start DnD operation
        if (current_tool == null) {
            return false;
        }

        // only concerned about mouse-downs on the pixbuf ... return true prevents DnD when the
        // user drags outside the displayed photo
        if (!is_inside_pixbuf (x, y))
            return true;

        current_tool.on_left_click (x, y);

        // block DnD handlers if tool is enabled
        return true;
    }

    protected override bool on_left_released (Gdk.EventButton event) {
        if (is_pan_in_progress) {
            Gdk.Point viewport_center = get_zoom_state ().get_viewport_center ();
            int delta_x = ((int) event.x) - zoom_pan_start_point.x;
            int delta_y = ((int) event.y) - zoom_pan_start_point.y;
            viewport_center.x -= delta_x;
            viewport_center.y -= delta_y;

            ZoomState zoom_state = ZoomState.pan (get_zoom_state (), viewport_center);
            set_zoom_state (zoom_state);
            get_zoom_buffer ().flush_demand_cache (zoom_state);

            is_pan_in_progress = false;
            restore_cursor_hiding ();
        }

        // report all releases, as it's possible the user click and dragged from inside the
        // pixbuf to the gutters
        if (current_tool == null)
            return false;

        current_tool.on_left_released ((int) event.x, (int) event.y);

        if (current_tool.get_tool_window () != null)
            current_tool.get_tool_window ().present ();

        return false;
    }

    protected override bool on_right_click (Gdk.EventButton event) {
        return on_context_buttonpress (event);
    }

    private void on_photos_altered (Gee.Map<DataObject, Alteration> map) {
        if (!map.has_key (get_photo ()))
            return;

        pixbuf_dirty = true;

        // if transformed, want to prefetch the original pixbuf for this photo, but after the
        // signal is completed as PixbufCache may remove it in this round of fired signals
        if (get_photo ().has_transformations ())
            Idle.add (on_fetch_original);

        update_actions (get_view ().get_selected_count (), get_view ().get_count ());
    }

    private void on_view_contents_ordering_altered () {
        refresh_caches ("on_view_contents_ordering_altered");
    }

    private bool on_fetch_original () {
        if (has_photo ())
            master_cache.prefetch (get_photo (), BackgroundJob.JobPriority.LOW);

        return false;
    }

    private bool is_panning_possible () {
        // panning is impossible if all the content to be drawn completely fits on the drawing
        // canvas
        Dimensions content_dim = {0};
        content_dim.width = get_zoom_state ().get_zoomed_width ();
        content_dim.height = get_zoom_state ().get_zoomed_height ();
        Dimensions canvas_dim = get_surface_dim ();

        return (! (canvas_dim.width >= content_dim.width && canvas_dim.height >= content_dim.height));
    }

    private void update_cursor_for_zoom_context () {
        if (is_panning_possible ())
            set_page_cursor (Gdk.CursorType.FLEUR);
        else
            set_page_cursor (Gdk.CursorType.LEFT_PTR);
    }

    // Return true to block the DnD handler from activating a drag
    protected override bool on_motion (Gdk.EventMotion event, int x, int y, Gdk.ModifierType mask) {
        if (current_tool != null) {
            current_tool.on_motion (x, y, mask);

            // this requests more events after "hints"
            Gdk.Event.request_motions (event);

            return true;
        }

        update_cursor_for_zoom_context ();

        if (is_pan_in_progress) {
            int delta_x = ((int) event.x) - zoom_pan_start_point.x;
            int delta_y = ((int) event.y) - zoom_pan_start_point.y;

            Gdk.Point viewport_center = get_zoom_state ().get_viewport_center ();
            viewport_center.x -= delta_x;
            viewport_center.y -= delta_y;

            ZoomState zoom_state = ZoomState.pan (get_zoom_state (), viewport_center);

            on_interactive_pan (zoom_state);
            return true;
        }

        return base.on_motion (event, x, y, mask);
    }

    protected override bool on_leave_notify_event () {
        if (current_tool != null)
            return current_tool.on_leave_notify_event ();

        return base.on_leave_notify_event ();
    }

    private void track_tool_window () {
        // if editing tool window is present and the user hasn't touched it, it moves with the window
        if (current_tool != null) {
            EditingTools.EditingToolWindow tool_window = current_tool.get_tool_window ();
            if (tool_window != null && !tool_window.has_user_moved ())
                place_tool_window ();
        }
    }

    protected override void on_move (Gdk.Rectangle rect) {
        track_tool_window ();

        base.on_move (rect);
    }

    protected override void on_move_finished (Gdk.Rectangle rect) {
        last_locations.clear ();

        base.on_move_finished (rect);
    }

    private bool on_keyboard_pan_event (Gdk.EventKey event) {
        ZoomState current_zoom_state = get_zoom_state ();
        Gdk.Point viewport_center = current_zoom_state.get_viewport_center ();

        switch (Gdk.keyval_name (event.keyval)) {
        case "Left":
        case "KP_Left":
        case "KP_4":
            viewport_center.x -= PAN_INCREMENT_SIZE;
            break;

        case "Right":
        case "KP_Right":
        case "KP_6":
            viewport_center.x += PAN_INCREMENT_SIZE;
            break;

        case "Down":
        case "KP_Down":
        case "KP_2":
            viewport_center.y += PAN_INCREMENT_SIZE;
            break;

        case "Up":
        case "KP_Up":
        case "KP_8":
            viewport_center.y -= PAN_INCREMENT_SIZE;
            break;

        default:
            return false;
        }

        ZoomState new_zoom_state = ZoomState.pan (current_zoom_state, viewport_center);
        set_zoom_state (new_zoom_state);
        repaint ();

        return true;
    }

    public override bool key_press_event (Gdk.EventKey event) {
        // editing tool gets first crack at the keypress
        if (current_tool != null) {
            if (current_tool.on_keypress (event))
                return true;
        }

        // if panning is possible, the pan handler (on MUNI?) gets second crack at the keypress
        if (is_panning_possible ()) {
            if (on_keyboard_pan_event (event))
                return true;
        }

        // if the user pressed the "0", "1" or "2" keys then handle the event as if were
        // directed at the zoom slider ("0", "1" and "2" are hotkeys that jump to preset
        // zoom levels
        if (on_zoom_slider_key_press (event))
            return true;

        bool handled = true;

        switch (Gdk.keyval_name (event.keyval)) {
        // this block is only here to prevent base from moving focus to toolbar
        case "Down":
        case "KP_Down":
            ;
            break;

        case "equal":
        case "plus":
        case "KP_Add":
            activate_action ("IncreaseSize");
            break;

        // underscore is the keysym generated by SHIFT-[minus sign] -- this means zoom out
        case "minus":
        case "underscore":
        case "KP_Subtract":
            activate_action ("DecreaseSize");
            break;

        default:
            handled = false;
            break;
        }

        if (handled)
            return true;

        return (base.key_press_event != null) ? base.key_press_event (event) : true;
    }

    protected override void new_surface (Cairo.Context default_ctx, Dimensions dim) {
        // if tool is open, update its canvas object
        if (current_tool != null)
            current_tool.canvas.set_surface (default_ctx, dim);
    }

    protected override void updated_pixbuf (Gdk.Pixbuf pixbuf, SinglePhotoPage.UpdateReason reason,
                                            Dimensions old_dim) {
        // only purpose here is to inform editing tool of change and drop the cancelled
        // pixbuf, which is now sized incorrectly
        if (current_tool != null && reason != SinglePhotoPage.UpdateReason.QUALITY_IMPROVEMENT) {
            current_tool.canvas.resized_pixbuf (old_dim, pixbuf, get_scaled_pixbuf_position ());
            cancel_editing_pixbuf = null;
        }
    }

    protected virtual Gdk.Pixbuf? get_bottom_left_trinket (int scale) {
        return null;
    }

    protected virtual Gdk.Pixbuf? get_top_left_trinket (int scale) {
        return null;
    }

    protected virtual Gdk.Pixbuf? get_top_right_trinket (int scale) {
        return null;
    }

    protected virtual Gdk.Pixbuf? get_bottom_right_trinket (int scale) {
        return null;
    }

    protected override void paint (Cairo.Context ctx, Dimensions ctx_dim) {
        if (current_tool != null) {
            current_tool.paint (ctx);

            return;
        }

        if (photo_missing && has_photo ()) {
            set_source_color_from_string (ctx, "#000");
            ctx.rectangle (0, 0, get_surface_dim ().width, get_surface_dim ().height);
            ctx.fill ();
            ctx.paint ();
            draw_message (_ ("Photo source file missing: %s").printf (get_photo ().get_file ().get_path ()));
            return;
        }

        base.paint (ctx, ctx_dim);

        if (!get_zoom_state ().is_default ())
            return;

        // paint trinkets last
        Gdk.Rectangle scaled_rect = get_scaled_pixbuf_position ();

        Gdk.Pixbuf? trinket = get_bottom_left_trinket (TRINKET_SCALE);
        if (trinket != null) {
            int x = scaled_rect.x + TRINKET_PADDING;
            int y = scaled_rect.y + scaled_rect.height - trinket.height - TRINKET_PADDING;
            Gdk.cairo_set_source_pixbuf (ctx, trinket, x, y);
            ctx.rectangle (x, y, trinket.width, trinket.height);
            ctx.fill ();
        }

        trinket = get_top_left_trinket (TRINKET_SCALE);
        if (trinket != null) {
            int x = scaled_rect.x + TRINKET_PADDING;
            int y = scaled_rect.y + TRINKET_PADDING;
            Gdk.cairo_set_source_pixbuf (ctx, trinket, x, y);
            ctx.rectangle (x, y, trinket.width, trinket.height);
            ctx.fill ();
        }

        trinket = get_top_right_trinket (TRINKET_SCALE);
        if (trinket != null) {
            int x = scaled_rect.x + scaled_rect.width - trinket.width - TRINKET_PADDING;
            int y = scaled_rect.y + TRINKET_PADDING;
            Gdk.cairo_set_source_pixbuf (ctx, trinket, x, y);
            ctx.rectangle (x, y, trinket.width, trinket.height);
            ctx.fill ();
        }

        trinket = get_bottom_right_trinket (TRINKET_SCALE);
        if (trinket != null) {
            int x = scaled_rect.x + scaled_rect.width - trinket.width - TRINKET_PADDING;
            int y = scaled_rect.y + scaled_rect.height - trinket.height - TRINKET_PADDING;
            Gdk.cairo_set_source_pixbuf (ctx, trinket, x, y);
            ctx.rectangle (x, y, trinket.width, trinket.height);
            ctx.fill ();
        }
    }

    public bool is_rotate_available (Photo photo) {
        return !photo_missing;
    }

    private void rotate (Rotation rotation, string name, string description) {
        cancel_zoom ();

        deactivate_tool ();

        if (!has_photo ())
            return;

        RotateSingleCommand command = new RotateSingleCommand (get_photo (), rotation, name,
                description);
        get_command_manager ().execute (command);
    }

    public void on_rotate_clockwise () {
        rotate (Rotation.CLOCKWISE, Resources.ROTATE_CW_FULL_LABEL, Resources.ROTATE_CW_TOOLTIP);
    }

    public void on_rotate_counterclockwise () {
        rotate (Rotation.COUNTERCLOCKWISE, Resources.ROTATE_CCW_FULL_LABEL, Resources.ROTATE_CCW_TOOLTIP);
    }

    public void on_flip_horizontally () {
        rotate (Rotation.MIRROR, Resources.HFLIP_LABEL, "");
    }

    public void on_flip_vertically () {
        rotate (Rotation.UPSIDE_DOWN, Resources.VFLIP_LABEL, "");
    }

    public void on_revert () {
        if (photo_missing)
            return;

        deactivate_tool ();

        if (!has_photo ())
            return;

        if (get_photo ().has_editable ()) {
            if (!revert_editable_dialog (AppWindow.get_instance (),
                                         (Gee.Collection<Photo>) get_view ().get_sources ())) {
                return;
            }

            get_photo ().revert_to_master ();
        }

        cancel_zoom ();

        set_photo_missing (false);

        RevertSingleCommand command = new RevertSingleCommand (get_photo ());
        get_command_manager ().execute (command);
    }

    public void on_edit_title () {
        LibraryPhoto item;
        if (get_photo () is LibraryPhoto)
            item = get_photo () as LibraryPhoto;
        else
            return;

        EditTitleDialog edit_title_dialog = new EditTitleDialog (item.get_title ());
        string? new_title = edit_title_dialog.execute ();
        if (new_title == null)
            return;

        EditTitleCommand command = new EditTitleCommand (item, new_title);
        get_command_manager ().execute (command);
    }

    public void on_edit_comment () {
        LibraryPhoto item;
        if (get_photo () is LibraryPhoto)
            item = get_photo () as LibraryPhoto;
        else
            return;

        EditCommentDialog edit_comment_dialog = new EditCommentDialog (item.get_comment ());
        string? new_comment = edit_comment_dialog.execute ();
        if (new_comment == null)
            return;

        EditCommentCommand command = new EditCommentCommand (item, new_comment);
        get_command_manager ().execute (command);
    }

    public void on_adjust_date_time () {
        if (!has_photo ())
            return;

        AdjustDateTimeDialog dialog = new AdjustDateTimeDialog (get_photo (), 1, ! (this is DirectPhotoPage));

        int64 time_shift;
        bool keep_relativity, modify_originals;
        if (dialog.execute (out time_shift, out keep_relativity, out modify_originals)) {
            get_view ().get_selected ();

            AdjustDateTimePhotoCommand command = new AdjustDateTimePhotoCommand (get_photo (),
                    time_shift, modify_originals);
            get_command_manager ().execute (command);
        }
    }

    public void on_set_background () {
        if (has_photo ())
            DesktopIntegration.set_background (get_photo ());
    }

    protected override bool on_ctrl_pressed (Gdk.EventKey? event) {
        rotate_button.set_icon_name (Resources.COUNTERCLOCKWISE);
        rotate_button.set_label (Resources.ROTATE_CCW_LABEL);
        rotate_button.set_tooltip_text (Resources.ROTATE_CCW_TOOLTIP);
        rotate_button.clicked.disconnect (on_rotate_clockwise);
        rotate_button.clicked.connect (on_rotate_counterclockwise);

        if (current_tool == null)
            swap_out_original ();

        return base.on_ctrl_pressed (event);
    }

    protected override bool on_ctrl_released (Gdk.EventKey? event) {
        rotate_button.set_icon_name (Resources.CLOCKWISE);
        rotate_button.set_label (Resources.ROTATE_CW_LABEL);
        rotate_button.set_tooltip_text (Resources.ROTATE_CW_TOOLTIP);
        rotate_button.clicked.disconnect (on_rotate_counterclockwise);
        rotate_button.clicked.connect (on_rotate_clockwise);

        if (current_tool == null && get_shift_pressed () && !get_alt_pressed ())
            swap_in_original ();

        return base.on_ctrl_released (event);
    }

    protected void on_tool_button_toggled (Gtk.ToggleToolButton toggle, EditingTools.EditingTool.Factory factory) {
        // if the button is an activate, deactivate any current tool running; if the button is
        // a deactivate, deactivate the current tool and exit
        bool deactivating_only = (!toggle.active && current_editing_toggle == toggle);
        deactivate_tool ();

        if (deactivating_only) {
            restore_cursor_hiding ();
            return;
        }

        suspend_cursor_hiding ();

        current_editing_toggle = toggle;

        // create the tool, hook its signals, and activate
        EditingTools.EditingTool tool = factory ();
        tool.activated.connect (on_tool_activated);
        tool.deactivated.connect (on_tool_deactivated);
        tool.applied.connect (on_tool_applied);
        tool.cancelled.connect (on_tool_cancelled);
        tool.aborted.connect (on_tool_aborted);

        activate_tool (tool);
    }

    private void on_tool_activated () {
        assert (current_editing_toggle != null);
        zoom_slider.set_sensitive (false);
        current_editing_toggle.active = true;
    }

    private void on_tool_deactivated () {
        assert (current_editing_toggle != null);
        zoom_slider.set_sensitive (true);
        current_editing_toggle.active = false;
    }

    private void on_tool_applied (Command? command, Gdk.Pixbuf? new_pixbuf, Dimensions new_max_dim,
                                  bool needs_improvement) {
        deactivate_tool (command, new_pixbuf, new_max_dim, needs_improvement);
    }

    private void on_tool_cancelled () {
        deactivate_tool ();

        restore_zoom_state ();
        repaint ();
    }

    private void on_tool_aborted () {
        deactivate_tool ();
        set_photo_missing (true);
    }

    protected void toggle_crop () {
        crop_button.set_active (!crop_button.get_active ());
    }

    protected void toggle_straighten () {
        straighten_button.set_active (!straighten_button.get_active ());
    }

    protected void toggle_redeye () {
        redeye_button.set_active (!redeye_button.get_active ());
    }

    protected void toggle_adjust () {
        adjust_button.set_active (!adjust_button.get_active ());
    }

    private void on_straighten_toggled () {
        on_tool_button_toggled (straighten_button, EditingTools.StraightenTool.factory);
    }

    private void on_crop_toggled () {
        on_tool_button_toggled (crop_button, EditingTools.CropTool.factory);
    }

    private void on_redeye_toggled () {
        on_tool_button_toggled (redeye_button, EditingTools.RedeyeTool.factory);
    }

    private void on_adjust_toggled () {
        on_tool_button_toggled (adjust_button, EditingTools.AdjustTool.factory);
    }

    public bool is_enhance_available (Photo photo) {
        return !photo_missing;
    }

    public void on_enhance () {
        // because running multiple tools at once is not currently supported, deactivate any current
        // tool; however, there is a special case of running enhancement while the AdjustTool is
        // open, so allow for that
        if (! (current_tool is EditingTools.AdjustTool)) {
            deactivate_tool ();

            cancel_zoom ();
        }

        if (!has_photo ())
            return;

        EditingTools.AdjustTool adjust_tool = current_tool as EditingTools.AdjustTool;
        if (adjust_tool != null) {
            adjust_tool.enhance ();

            return;
        }

        EnhanceSingleCommand command = new EnhanceSingleCommand (get_photo ());
        get_command_manager ().execute (command);
    }

    public void on_copy_adjustments () {
        if (!has_photo ())
            return;
        PixelTransformationBundle.set_copied_color_adjustments (get_photo ().get_color_adjustments ());
        set_action_sensitive ("PasteColorAdjustments", true);
    }

    public void on_paste_adjustments () {
        PixelTransformationBundle? copied_adjustments = PixelTransformationBundle.get_copied_color_adjustments ();
        if (!has_photo () || copied_adjustments == null)
            return;

        AdjustColorsSingleCommand command = new AdjustColorsSingleCommand (get_photo (), copied_adjustments,
                Resources.PASTE_ADJUSTMENTS_LABEL, Resources.PASTE_ADJUSTMENTS_TOOLTIP);
        get_command_manager ().execute (command);
    }

    private void place_tool_window () {
        if (current_tool == null)
            return;

        EditingTools.EditingToolWindow tool_window = current_tool.get_tool_window ();
        if (tool_window == null)
            return;

        // do this so window size is properly allocated, but window not shown
        tool_window.show_all ();
        tool_window.hide ();

        Gtk.Allocation tool_alloc;
        tool_window.get_allocation (out tool_alloc);
        int x, y;

        // Check if the last location of the adjust tool is stored.
        if (last_locations.has_key (current_tool.name + "_x")) {
            x = last_locations[current_tool.name + "_x"];
            y = last_locations[current_tool.name + "_y"];
        } else {
            // No stored position
            if (get_container () == AppWindow.get_instance ()) {

                // Normal: position crop tool window centered on viewport/canvas at the bottom,
                // straddling the canvas and the toolbar
                int rx, ry;
                get_container ().get_window ().get_root_origin (out rx, out ry);

                Gtk.Allocation viewport_allocation;
                viewport.get_allocation (out viewport_allocation);

                int cx, cy, cwidth, cheight;
                cx = viewport_allocation.x;
                cy = viewport_allocation.y;
                cwidth = viewport_allocation.width;
                cheight = viewport_allocation.height;

                // it isn't clear why, but direct mode seems to want to position tool windows
                // differently than library mode...
                x = (this is DirectPhotoPage) ? (rx + cx + (cwidth / 2) - (tool_alloc.width / 2)) :
                    (rx + cx + (cwidth / 2));
                y = ry + cy + cheight - ((tool_alloc.height / 4) * 3);
            } else {
                assert (get_container () is FullscreenWindow);

                // Fullscreen: position crop tool window centered on screen at the bottom, just above the
                // toolbar
                Gtk.Allocation toolbar_alloc;
                get_toolbar ().get_allocation (out toolbar_alloc);

                Gdk.Screen screen = get_container ().get_screen ();
                x = screen.get_width ();
                y = screen.get_height () - toolbar_alloc.height -
                    tool_alloc.height - TOOL_WINDOW_SEPARATOR;

                // put larger adjust tool off to the side
                if (current_tool is EditingTools.AdjustTool) {
                    x = x * 3 / 4;
                } else {
                    x = (x - tool_alloc.width) / 2;
                }
            }
        }

        // however, clamp the window so it's never off-screen initially
        Gdk.Screen screen = get_container ().get_screen ();
        x = x.clamp (0, screen.get_width () - tool_alloc.width);
        y = y.clamp (0, screen.get_height () - tool_alloc.height);

        tool_window.move (x, y);
        tool_window.show ();
        tool_window.present ();
    }

    protected override void on_next_photo () {
        deactivate_tool ();

        if (!has_photo ())
            return;

        Photo? current_photo = get_photo ();
        assert (current_photo != null);

        DataView current = get_view ().get_view_for_source (get_photo ());
        if (current == null)
            return;

        // search through the collection until the next photo is found or back at the starting point
        DataView? next = current;
        for (;;) {
            next = get_view ().get_next (next);
            if (next == null)
                break;

            Photo? next_photo = next.get_source () as Photo;
            if (next_photo == null)
                continue;

            if (next_photo == current_photo)
                break;

            replace_photo (next_photo);

            break;
        }
    }

    protected override void on_previous_photo () {
        deactivate_tool ();

        if (!has_photo ())
            return;

        Photo? current_photo = get_photo ();
        assert (current_photo != null);

        DataView current = get_view ().get_view_for_source (get_photo ());
        if (current == null)
            return;

        // loop until a previous photo is found or back at the starting point
        DataView? previous = current;
        for (;;) {
            previous = get_view ().get_previous (previous);
            if (previous == null)
                break;

            Photo? previous_photo = previous.get_source () as Photo;
            if (previous_photo == null)
                continue;

            if (previous_photo == current_photo)
                break;

            replace_photo (previous_photo);

            break;
        }
    }

    public bool has_current_tool () {
        return (current_tool != null);
    }

    protected void unset_view_collection () {
        parent_view = null;
    }
}

//
// LibraryPhotoPage
//

public class LibraryPhotoPage : EditingHostPage {

    private class LibraryPhotoPageViewFilter : ViewFilter {
        public override bool predicate (DataView view) {
            return ! ((MediaSource) view.get_source ()).is_trashed ();
        }
    }

    private CollectionPage? return_page = null;
    private bool return_to_collection_on_release = false;
<<<<<<< HEAD
    private LibraryPhotoPageViewFilter filter = new LibraryPhotoPageViewFilter();
    
    public LibraryPhotoPage() {
        base(LibraryPhoto.global, "Photo");
        
        // set up page's toolbar (used by AppWindow for layout and FullscreenWindow as a popup)
        Gtk.Toolbar toolbar = get_toolbar();
        
        Gtk.Image start_image = new Gtk.Image.from_icon_name("media-playback-start", Gtk.IconSize.SMALL_TOOLBAR);
        Gtk.ToolButton slideshow_button = new Gtk.ToolButton(start_image, _("S_lideshow"));
        slideshow_button.set_tooltip_text(_("Play a slideshow"));
        slideshow_button.clicked.connect(on_slideshow);
        toolbar.insert(slideshow_button, 8);
        
=======
    private LibraryPhotoPageViewFilter filter = new LibraryPhotoPageViewFilter ();

    public LibraryPhotoPage () {
        base (LibraryPhoto.global, "Photo");

>>>>>>> 4cc24843
        // monitor view to update UI elements
        get_view ().items_altered.connect (on_photos_altered);

        // watch for photos being destroyed or altered, either here or in other pages
        LibraryPhoto.global.item_destroyed.connect (on_photo_destroyed);
        LibraryPhoto.global.items_altered.connect (on_metadata_altered);

        // watch for updates to the external app settings
        Config.Facade.get_instance ().external_app_changed.connect (on_external_app_changed);

        // Filter out trashed files.
        get_view ().install_view_filter (filter);
        LibraryPhoto.global.items_unlinking.connect (on_photo_unlinking);
        LibraryPhoto.global.items_relinked.connect (on_photo_relinked);
    }

    ~LibraryPhotoPage () {
        LibraryPhoto.global.item_destroyed.disconnect (on_photo_destroyed);
        LibraryPhoto.global.items_altered.disconnect (on_metadata_altered);
        Config.Facade.get_instance ().external_app_changed.disconnect (on_external_app_changed);
    }

    public bool not_trashed_view_filter (DataView view) {
        return ! ((MediaSource) view.get_source ()).is_trashed ();
    }

    private void on_photo_unlinking (Gee.Collection<DataSource> unlinking) {
        filter.refresh ();
    }

    private void on_photo_relinked (Gee.Collection<DataSource> relinked) {
        filter.refresh ();
    }

    protected override void init_collect_ui_filenames (Gee.List<string> ui_filenames) {
        base.init_collect_ui_filenames (ui_filenames);

        ui_filenames.add ("photo_context.ui");
        ui_filenames.add ("photo.ui");
    }

    protected override Gtk.ActionEntry[] init_collect_action_entries () {
        Gtk.ActionEntry[] actions = base.init_collect_action_entries ();

        Gtk.ActionEntry export = { "Export", Gtk.Stock.SAVE_AS, TRANSLATABLE, "<Ctrl><Shift>E",
                                   TRANSLATABLE, on_export
                                 };
        export.label = Resources.EXPORT_MENU;
        actions += export;

        Gtk.ActionEntry print = { "Print", Gtk.Stock.PRINT, TRANSLATABLE, "<Ctrl>P",
                                  TRANSLATABLE, on_print
                                };
        print.label = Resources.PRINT_MENU;
        actions += print;

        Gtk.ActionEntry publish = { "Publish", Resources.PUBLISH, TRANSLATABLE, "<Ctrl><Shift>P",
                                    TRANSLATABLE, on_publish
                                  };
        publish.label = Resources.PUBLISH_MENU;
        publish.tooltip = Resources.PUBLISH_TOOLTIP;
        actions += publish;

        Gtk.ActionEntry remove_from_library = { "RemoveFromLibrary", Gtk.Stock.REMOVE, TRANSLATABLE,
                                                "<Shift>Delete", TRANSLATABLE, on_remove_from_library
                                              };
        remove_from_library.label = Resources.REMOVE_FROM_LIBRARY_MENU;
        actions += remove_from_library;

        Gtk.ActionEntry move_to_trash = { "MoveToTrash", "user-trash-full", TRANSLATABLE, "Delete",
                                          TRANSLATABLE, on_move_to_trash
                                        };
        move_to_trash.label = Resources.MOVE_TO_TRASH_MENU;
        actions += move_to_trash;

        Gtk.ActionEntry view = { "ViewMenu", null, TRANSLATABLE, null, null, on_view_menu };
        view.label = _ ("_View");
        actions += view;

        Gtk.ActionEntry tools = { "Tools", null, TRANSLATABLE, null, null, null };
        tools.label = _ ("T_ools");
        actions += tools;

        Gtk.ActionEntry prev = { "PrevPhoto", Gtk.Stock.GO_BACK, TRANSLATABLE, null,
                                 TRANSLATABLE, on_previous_photo
                               };
        prev.label = _ ("_Previous Photo");
        prev.tooltip = _ ("Previous Photo");
        actions += prev;

        Gtk.ActionEntry next = { "NextPhoto", Gtk.Stock.GO_FORWARD, TRANSLATABLE, null,
                                 TRANSLATABLE, on_next_photo
                               };
        next.label = _ ("_Next Photo");
        next.tooltip = _ ("Next Photo");
        actions += next;

        Gtk.ActionEntry rotate_right = { "RotateClockwise", Resources.CLOCKWISE, TRANSLATABLE,
                                         "<Ctrl>R", TRANSLATABLE, on_rotate_clockwise
                                       };
        rotate_right.label = Resources.ROTATE_CW_MENU;
        rotate_right.tooltip = Resources.ROTATE_CW_TOOLTIP;
        actions += rotate_right;

        Gtk.ActionEntry rotate_left = { "RotateCounterclockwise", Resources.COUNTERCLOCKWISE,
                                        TRANSLATABLE, "<Ctrl><Shift>R", TRANSLATABLE, on_rotate_counterclockwise
                                      };
        rotate_left.label = Resources.ROTATE_CCW_MENU;
        rotate_left.tooltip = Resources.ROTATE_CCW_TOOLTIP;
        actions += rotate_left;

        Gtk.ActionEntry hflip = { "FlipHorizontally", Resources.HFLIP, TRANSLATABLE, null,
                                  TRANSLATABLE, on_flip_horizontally
                                };
        hflip.label = Resources.HFLIP_MENU;
        actions += hflip;

        Gtk.ActionEntry vflip = { "FlipVertically", Resources.VFLIP, TRANSLATABLE, null,
                                  TRANSLATABLE, on_flip_vertically
                                };
        vflip.label = Resources.VFLIP_MENU;
        actions += vflip;

        Gtk.ActionEntry enhance = { "Enhance", Resources.ENHANCE, TRANSLATABLE, "<Ctrl>E",
                                    TRANSLATABLE, on_enhance
                                  };
        enhance.label = Resources.ENHANCE_MENU;
        enhance.tooltip = Resources.ENHANCE_TOOLTIP;
        actions += enhance;

        Gtk.ActionEntry copy_adjustments = { "CopyColorAdjustments", null, TRANSLATABLE,
                                             "<Ctrl><Shift>C", TRANSLATABLE, on_copy_adjustments
                                           };
        copy_adjustments.label = Resources.COPY_ADJUSTMENTS_MENU;
        copy_adjustments.tooltip = Resources.COPY_ADJUSTMENTS_TOOLTIP;
        actions += copy_adjustments;

        Gtk.ActionEntry paste_adjustments = { "PasteColorAdjustments", null, TRANSLATABLE,
                                              "<Ctrl><Shift>V", TRANSLATABLE, on_paste_adjustments
                                            };
        paste_adjustments.label = Resources.PASTE_ADJUSTMENTS_MENU;
        paste_adjustments.tooltip = Resources.PASTE_ADJUSTMENTS_TOOLTIP;
        actions += paste_adjustments;

        Gtk.ActionEntry crop = { "Crop", Resources.CROP, TRANSLATABLE, "<Ctrl>O",
                                 TRANSLATABLE, toggle_crop
                               };
        crop.label = Resources.CROP_MENU;
        crop.tooltip = Resources.CROP_TOOLTIP;
        actions += crop;

        Gtk.ActionEntry straighten = { "Straighten", Gtk.Stock.REFRESH, TRANSLATABLE, "<Ctrl>A",
                                       TRANSLATABLE, toggle_straighten
                                     };
        straighten.label = Resources.STRAIGHTEN_MENU;
        straighten.tooltip = Resources.STRAIGHTEN_TOOLTIP;
        actions += straighten;

        Gtk.ActionEntry red_eye = { "RedEye", Resources.REDEYE, TRANSLATABLE, "<Ctrl>Y",
                                    TRANSLATABLE, toggle_redeye
                                  };
        red_eye.label = Resources.RED_EYE_MENU;
        red_eye.tooltip = Resources.RED_EYE_TOOLTIP;
        actions += red_eye;

        Gtk.ActionEntry adjust = { "Adjust", Resources.ADJUST, TRANSLATABLE, "<Ctrl>D",
                                   TRANSLATABLE, toggle_adjust
                                 };
        adjust.label = Resources.ADJUST_MENU;
        adjust.tooltip = Resources.ADJUST_TOOLTIP;
        actions += adjust;

        Gtk.ActionEntry revert = { "Revert", Gtk.Stock.REVERT_TO_SAVED, TRANSLATABLE,
                                   null, TRANSLATABLE, on_revert
                                 };
        revert.label = Resources.REVERT_MENU;
        actions += revert;

        Gtk.ActionEntry edit_title = { "EditTitle", null, TRANSLATABLE, "F2", TRANSLATABLE,
                                       on_edit_title
                                     };
        edit_title.label = Resources.EDIT_TITLE_MENU;
        actions += edit_title;

        Gtk.ActionEntry edit_comment = { "EditComment", null, TRANSLATABLE, "F3", TRANSLATABLE,
                                         on_edit_comment
                                       };
        edit_comment.label = Resources.EDIT_COMMENT_MENU;
        actions += edit_comment;

        Gtk.ActionEntry adjust_date_time = { "AdjustDateTime", null, TRANSLATABLE, null,
                                             TRANSLATABLE, on_adjust_date_time
                                           };
        adjust_date_time.label = Resources.ADJUST_DATE_TIME_MENU;
        actions += adjust_date_time;

        Gtk.ActionEntry external_edit = { "ExternalEdit", Gtk.Stock.EDIT, TRANSLATABLE,
                                          "<Ctrl>Return", TRANSLATABLE, on_external_edit
                                        };
        external_edit.label = Resources.EXTERNAL_EDIT_MENU;
        actions += external_edit;

        Gtk.ActionEntry edit_raw = { "ExternalEditRAW", null, TRANSLATABLE, "<Ctrl><Shift>Return",
                                     TRANSLATABLE, on_external_edit_raw
                                   };
        edit_raw.label = Resources.EXTERNAL_EDIT_RAW_MENU;
        actions += edit_raw;

        Gtk.ActionEntry send_to = { "SendTo", "document-send", TRANSLATABLE, null,
                                    TRANSLATABLE, on_send_to
                                  };
        send_to.label = Resources.SEND_TO_MENU;
        actions += send_to;

        Gtk.ActionEntry set_background = { "SetBackground", null, TRANSLATABLE, "<Ctrl>B",
                                           TRANSLATABLE, on_set_background
                                         };
        set_background.label = Resources.SET_BACKGROUND_MENU;
        set_background.tooltip = Resources.SET_BACKGROUND_TOOLTIP;
        actions += set_background;

        Gtk.ActionEntry flag = { "Flag", null, TRANSLATABLE, "<Ctrl>G", TRANSLATABLE, on_flag_unflag };
        flag.label = Resources.FLAG_MENU;
        actions += flag;

        Gtk.ActionEntry set_rating = { "Rate", null, TRANSLATABLE, null, null, null };
        set_rating.label = Resources.RATING_MENU;
        actions += set_rating;

        Gtk.ActionEntry increase_rating = { "IncreaseRating", null, TRANSLATABLE,
                                            "greater", TRANSLATABLE, on_increase_rating
                                          };
        increase_rating.label = Resources.INCREASE_RATING_MENU;
        actions += increase_rating;

        Gtk.ActionEntry decrease_rating = { "DecreaseRating", null, TRANSLATABLE,
                                            "less", TRANSLATABLE, on_decrease_rating
                                          };
        decrease_rating.label = Resources.DECREASE_RATING_MENU;
        actions += decrease_rating;

        Gtk.ActionEntry rate_rejected = { "RateRejected", null, TRANSLATABLE,
                                          "9", TRANSLATABLE, on_rate_rejected
                                        };
        rate_rejected.label = Resources.rating_menu (Rating.REJECTED);
        actions += rate_rejected;

        Gtk.ActionEntry rate_unrated = { "RateUnrated", null, TRANSLATABLE,
                                         "0", TRANSLATABLE, on_rate_unrated
                                       };
        rate_unrated.label = Resources.rating_menu (Rating.UNRATED);
        actions += rate_unrated;

        Gtk.ActionEntry rate_one = { "RateOne", null, TRANSLATABLE,
                                     "1", TRANSLATABLE, on_rate_one
                                   };
        rate_one.label = Resources.rating_menu (Rating.ONE);
        actions += rate_one;

        Gtk.ActionEntry rate_two = { "RateTwo", null, TRANSLATABLE,
                                     "2", TRANSLATABLE, on_rate_two
                                   };
        rate_two.label = Resources.rating_menu (Rating.TWO);
        actions += rate_two;

        Gtk.ActionEntry rate_three = { "RateThree", null, TRANSLATABLE,
                                       "3", TRANSLATABLE, on_rate_three
                                     };
        rate_three.label = Resources.rating_menu (Rating.THREE);
        actions += rate_three;

        Gtk.ActionEntry rate_four = { "RateFour", null, TRANSLATABLE,
                                      "4", TRANSLATABLE, on_rate_four
                                    };
        rate_four.label = Resources.rating_menu (Rating.FOUR);
        actions += rate_four;

        Gtk.ActionEntry rate_five = { "RateFive", null, TRANSLATABLE,
                                      "5", TRANSLATABLE, on_rate_five
                                    };
        rate_five.label = Resources.rating_menu (Rating.FIVE);
        actions += rate_five;

        Gtk.ActionEntry increase_size = { "IncreaseSize", Gtk.Stock.ZOOM_IN, TRANSLATABLE,
                                          "<Ctrl>plus", TRANSLATABLE, on_increase_size
                                        };
        increase_size.label = _ ("Zoom _In");
        increase_size.tooltip = _ ("Increase the magnification of the photo");
        actions += increase_size;

        Gtk.ActionEntry decrease_size = { "DecreaseSize", Gtk.Stock.ZOOM_OUT, TRANSLATABLE,
                                          "<Ctrl>minus", TRANSLATABLE, on_decrease_size
                                        };
        decrease_size.label = _ ("Zoom _Out");
        decrease_size.tooltip = _ ("Decrease the magnification of the photo");
        actions += decrease_size;

        Gtk.ActionEntry best_fit = { "ZoomFit", Gtk.Stock.ZOOM_FIT, TRANSLATABLE,
                                     "<Ctrl>0", TRANSLATABLE, snap_zoom_to_min
                                   };
        best_fit.label = _ ("Fit to _Page");
        best_fit.tooltip = _ ("Zoom the photo to fit on the screen");
        actions += best_fit;

        Gtk.ActionEntry actual_size = { "Zoom100", Gtk.Stock.ZOOM_100, TRANSLATABLE,
                                        "<Ctrl>1", TRANSLATABLE, snap_zoom_to_isomorphic
                                      };
        /// xgettext:no-c-format
        actual_size.label = _ ("Zoom _100%");
        /// xgettext:no-c-format
        actual_size.tooltip = _ ("Zoom the photo to 100% magnification");
        actions += actual_size;

        Gtk.ActionEntry max_size = { "Zoom200", null, TRANSLATABLE,
                                     "<Ctrl>2", TRANSLATABLE, snap_zoom_to_max
                                   };
        /// xgettext:no-c-format
        max_size.label = _ ("Zoom _200%");
        /// xgettext:no-c-format
        max_size.tooltip = _ ("Zoom the photo to 200% magnification");
        actions += max_size;

        Gtk.ActionEntry add_tags = { "AddTags", null, TRANSLATABLE, "<Ctrl>T", TRANSLATABLE,
                                     on_add_tags
                                   };
        add_tags.label = Resources.ADD_TAGS_MENU;
        actions += add_tags;

        Gtk.ActionEntry modify_tags = { "ModifyTags", null, TRANSLATABLE, "<Ctrl>M", TRANSLATABLE,
                                        on_modify_tags
                                      };
        modify_tags.label = Resources.MODIFY_TAGS_MENU;
        actions += modify_tags;

        Gtk.ActionEntry slideshow = { "Slideshow", null, TRANSLATABLE, "F5", TRANSLATABLE,
                                      on_slideshow
                                    };
        slideshow.label = _ ("S_lideshow");
        slideshow.tooltip = _ ("Play a slideshow");
        actions += slideshow;

        Gtk.ActionEntry raw_developer = { "RawDeveloper", null, TRANSLATABLE, null, null, null };
        raw_developer.label = _ ("_Developer");
        actions += raw_developer;

        // These are identical to add_tags and send_to, except that they have
        // different mnemonics and are _only_ for use in the context menu.
        Gtk.ActionEntry send_to_context_menu = { "SendToContextMenu", "document-send", TRANSLATABLE, null,
                                                 TRANSLATABLE, on_send_to
                                               };
        send_to_context_menu.label = Resources.SEND_TO_CONTEXT_MENU;
        actions += send_to_context_menu;

        Gtk.ActionEntry add_tags_context_menu = { "AddTagsContextMenu", null, TRANSLATABLE, "<Ctrl>A", TRANSLATABLE,
                                                  on_add_tags
                                                };
        add_tags_context_menu.label = Resources.ADD_TAGS_CONTEXT_MENU;
        actions += add_tags_context_menu;

        return actions;
    }

    protected override Gtk.ToggleActionEntry[] init_collect_toggle_action_entries () {
        Gtk.ToggleActionEntry[] toggle_actions = base.init_collect_toggle_action_entries ();

        Gtk.ToggleActionEntry ratings = { "ViewRatings", null, TRANSLATABLE, "<Ctrl><Shift>N",
                                          TRANSLATABLE, on_display_ratings, Config.Facade.get_instance ().get_display_photo_ratings ()
                                        };
        ratings.label = Resources.VIEW_RATINGS_MENU;
        ratings.tooltip = Resources.VIEW_RATINGS_TOOLTIP;
        toggle_actions += ratings;

        return toggle_actions;
    }

    protected override InjectionGroup[] init_collect_injection_groups () {
        InjectionGroup[] groups = base.init_collect_injection_groups ();

        InjectionGroup print_group = new InjectionGroup ("/MenuBar/FileMenu/PrintPlaceholder");
        print_group.add_menu_item ("Print");

        groups += print_group;

        InjectionGroup bg_group = new InjectionGroup ("/MenuBar/FileMenu/SetBackgroundPlaceholder");
        bg_group.add_menu_item ("SetBackground");

        groups += bg_group;

        return groups;
    }

    protected override void register_radio_actions (Gtk.ActionGroup action_group) {
        // RAW developer.
        //get_config_photos_sort(out sort_order, out sort_by); // TODO: fetch default from config

        Gtk.RadioActionEntry[] developer_actions = new Gtk.RadioActionEntry[0];

        Gtk.RadioActionEntry dev_shotwell = { "RawDeveloperShotwell", null, TRANSLATABLE, null, TRANSLATABLE,
                                              RawDeveloper.SHOTWELL
                                            };
        string label_shotwell = RawDeveloper.SHOTWELL.get_label ();
        dev_shotwell.label = label_shotwell;
        developer_actions += dev_shotwell;

        Gtk.RadioActionEntry dev_camera = { "RawDeveloperCamera", null, TRANSLATABLE, null, TRANSLATABLE,
                                            RawDeveloper.CAMERA
                                          };
        string label_camera = RawDeveloper.CAMERA.get_label ();
        dev_camera.label = label_camera;
        developer_actions += dev_camera;

        action_group.add_radio_actions (developer_actions, RawDeveloper.SHOTWELL, on_raw_developer_changed);

        base.register_radio_actions (action_group);
    }

    private void on_display_ratings (Gtk.Action action) {
        bool display = ((Gtk.ToggleAction) action).get_active ();

        set_display_ratings (display);

        Config.Facade.get_instance ().set_display_photo_ratings (display);
        repaint ();
    }

    private void set_display_ratings (bool display) {
        Gtk.ToggleAction? action = get_action ("ViewRatings") as Gtk.ToggleAction;
        if (action != null)
            action.set_active (display);
    }

    protected override void update_actions (int selected_count, int count) {
        bool multiple = get_view ().get_count () > 1;
        bool rotate_possible = has_photo () ? is_rotate_available (get_photo ()) : false;
        bool is_raw = has_photo () && get_photo ().get_master_file_format () == PhotoFileFormat.RAW;

        set_action_sensitive ("ExternalEdit",
                              has_photo () && Config.Facade.get_instance ().get_external_photo_app () != "");

        set_action_sensitive ("Revert", has_photo () ?
                              (get_photo ().has_transformations () || get_photo ().has_editable ()) : false);

        if (has_photo () && !get_photo_missing ()) {
            update_rating_menu_item_sensitivity ();
            update_development_menu_item_sensitivity ();
        }

        set_action_sensitive ("SetBackground", has_photo ());

        set_action_sensitive ("CopyColorAdjustments", (has_photo () && get_photo ().has_color_adjustments ()));
        set_action_sensitive ("PasteColorAdjustments", PixelTransformationBundle.has_copied_color_adjustments ());

        set_action_sensitive ("PrevPhoto", multiple);
        set_action_sensitive ("NextPhoto", multiple);
        set_action_sensitive ("RotateClockwise", rotate_possible);
        set_action_sensitive ("RotateCounterclockwise", rotate_possible);
        set_action_sensitive ("FlipHorizontally", rotate_possible);
        set_action_sensitive ("FlipVertically", rotate_possible);

        if (has_photo ()) {
            set_action_sensitive ("Crop", EditingTools.CropTool.is_available (get_photo (), Scaling.for_original ()));
            set_action_sensitive ("RedEye", EditingTools.RedeyeTool.is_available (get_photo (),
                                  Scaling.for_original ()));
        }

        update_flag_action ();

        set_action_visible ("ExternalEditRAW",
                            is_raw && Config.Facade.get_instance ().get_external_raw_app () != "");

        base.update_actions (selected_count, count);
    }

    private void on_photos_altered () {
        set_action_sensitive ("Revert", has_photo () ?
                              (get_photo ().has_transformations () || get_photo ().has_editable ()) : false);
        update_flag_action ();
    }

    private void on_raw_developer_changed (Gtk.Action action, Gtk.Action current) {
        developer_changed ((RawDeveloper) ((Gtk.RadioAction) current).get_current_value ());
    }

    protected virtual void developer_changed (RawDeveloper rd) {
        if (get_view ().get_selected_count () != 1)
            return;

        Photo? photo = get_view ().get_selected ().get (0).get_source () as Photo;
        if (photo == null || rd.is_equivalent (photo.get_raw_developer ()))
            return;

        // Check if any photo has edits
        // Display warning only when edits could be destroyed
        if (!photo.has_transformations () || Dialogs.confirm_warn_developer_changed (1)) {
            SetRawDeveloperCommand command = new SetRawDeveloperCommand (get_view ().get_selected (),
                    rd);
            get_command_manager ().execute (command);

            update_development_menu_item_sensitivity ();
        }
    }

    private void update_flag_action () {
        if (has_photo ()) {
            Gtk.Action? action = get_action ("Flag");
            assert (action != null);

            bool is_flagged = ((LibraryPhoto) get_photo ()).is_flagged ();

            action.label = is_flagged ? Resources.UNFLAG_MENU : Resources.FLAG_MENU;
            action.sensitive = true;
        } else {
            set_action_sensitive ("Flag", false);
        }
    }

    // Displays a photo from a specific CollectionPage.  When the user exits this view,
    // they will be sent back to the return_page. The optional view paramters is for using
    // a ViewCollection other than the one inside return_page; this is necessary if the
    // view and return_page have different filters.
    public void display_for_collection (CollectionPage return_page, Photo photo,
                                        ViewCollection? view = null) {
        this.return_page = return_page;
        return_page.destroy.connect (on_page_destroyed);

        display_copy_of (view != null ? view : return_page.get_view (), photo);
    }

    public void on_page_destroyed () {
        // The parent page was removed, so drop the reference to the page and
        // its view collection.
        return_page = null;
        unset_view_collection ();
    }

    public CollectionPage? get_controller_page () {
        return return_page;
    }

    public override void switched_to () {
        // since LibraryPhotoPages often rest in the background, their stored photo can be deleted by
        // another page. this checks to make sure a display photo has been established before the
        // switched_to call.
        assert (get_photo () != null);

        base.switched_to ();

        update_zoom_menu_item_sensitivity ();
        update_rating_menu_item_sensitivity ();

        set_display_ratings (Config.Facade.get_instance ().get_display_photo_ratings ());
    }

    protected override Gdk.Pixbuf? get_bottom_left_trinket (int scale) {
        if (!has_photo () || !Config.Facade.get_instance ().get_display_photo_ratings ())
            return null;

        return Resources.get_rating_trinket (((LibraryPhoto) get_photo ()).get_rating (), scale);
    }

    protected override Gdk.Pixbuf? get_top_right_trinket (int scale) {
        if (!has_photo () || ! ((LibraryPhoto) get_photo ()).is_flagged ())
            return null;

        return Resources.get_icon (Resources.ICON_FLAGGED_TRINKET);
    }

    private void on_slideshow () {
        LibraryPhoto? photo = (LibraryPhoto? ) get_photo ();
        if (photo == null)
            return;

        AppWindow.get_instance ().go_fullscreen (new SlideshowPage (LibraryPhoto.global, get_view (),
                                                photo));
    }

    private void update_zoom_menu_item_sensitivity () {
        set_action_sensitive ("IncreaseSize", !get_zoom_state ().is_max () && !get_photo_missing ());
        set_action_sensitive ("DecreaseSize", !get_zoom_state ().is_default () && !get_photo_missing ());
    }

    protected override void on_increase_size () {
        base.on_increase_size ();

        update_zoom_menu_item_sensitivity ();
    }

    protected override void on_decrease_size () {
        base.on_decrease_size ();

        update_zoom_menu_item_sensitivity ();
    }

    protected override bool on_zoom_slider_key_press (Gdk.EventKey event) {
        if (base.on_zoom_slider_key_press (event))
            return true;

        if (Gdk.keyval_name (event.keyval) == "Escape") {
            return_to_collection ();
            return true;
        } else {
            return false;
        }
    }

    protected override void update_ui (bool missing) {
        bool sensitivity = !missing;

        set_action_sensitive ("SendTo", sensitivity);
        set_action_sensitive ("Publish", sensitivity);
        set_action_sensitive ("Print", sensitivity);
        set_action_sensitive ("CommonJumpToFile", sensitivity);

        set_action_sensitive ("CommonUndo", sensitivity);
        set_action_sensitive ("CommonRedo", sensitivity);

        set_action_sensitive ("IncreaseSize", sensitivity);
        set_action_sensitive ("DecreaseSize", sensitivity);
        set_action_sensitive ("ZoomFit", sensitivity);
        set_action_sensitive ("Zoom100", sensitivity);
        set_action_sensitive ("Zoom200", sensitivity);
        set_action_sensitive ("Slideshow", sensitivity);

        set_action_sensitive ("RotateClockwise", sensitivity);
        set_action_sensitive ("RotateCounterclockwise", sensitivity);
        set_action_sensitive ("FlipHorizontally", sensitivity);
        set_action_sensitive ("FlipVertically", sensitivity);
        set_action_sensitive ("Enhance", sensitivity);
        set_action_sensitive ("Crop", sensitivity);
        set_action_sensitive ("RedEye", sensitivity);
        set_action_sensitive ("Adjust", sensitivity);
        set_action_sensitive ("EditTitle", sensitivity);
        set_action_sensitive ("AdjustDateTime", sensitivity);
        set_action_sensitive ("ExternalEdit", sensitivity);
        set_action_sensitive ("ExternalEditRAW", sensitivity);
        set_action_sensitive ("Revert", sensitivity);

        set_action_sensitive ("Rate", sensitivity);
        set_action_sensitive ("Flag", sensitivity);
        set_action_sensitive ("AddTags", sensitivity);
        set_action_sensitive ("ModifyTags", sensitivity);

        set_action_sensitive ("SetBackground", sensitivity);

        base.update_ui (missing);
    }

    protected override void notify_photo_backing_missing (Photo photo, bool missing) {
        if (missing)
            ((LibraryPhoto) photo).mark_offline ();
        else
            ((LibraryPhoto) photo).mark_online ();

        base.notify_photo_backing_missing (photo, missing);
    }

    public override bool key_press_event (Gdk.EventKey event) {
        if (base.key_press_event != null && base.key_press_event (event) == true)
            return true;

        bool handled = true;
        switch (Gdk.keyval_name (event.keyval)) {
        case "Escape":
        case "Return":
        case "KP_Enter":
            if (! (get_container () is FullscreenWindow))
                return_to_collection ();
            break;

        case "Delete":
            // although bound as an accelerator in the menu, accelerators are currently
            // unavailable in fullscreen mode (a variant of #324), so we do this manually
            // here
            activate_action ("MoveToTrash");
            break;

        case "period":
        case "greater":
            activate_action ("IncreaseRating");
            break;

        case "comma":
        case "less":
            activate_action ("DecreaseRating");
            break;

        case "KP_1":
            activate_action ("RateOne");
            break;

        case "KP_2":
            activate_action ("RateTwo");
            break;

        case "KP_3":
            activate_action ("RateThree");
            break;

        case "KP_4":
            activate_action ("RateFour");
            break;

        case "KP_5":
            activate_action ("RateFive");
            break;

        case "KP_0":
            activate_action ("RateUnrated");
            break;

        case "KP_9":
            activate_action ("RateRejected");
            break;

        case "bracketright":
            activate_action ("RotateClockwise");
            break;

        case "bracketleft":
            activate_action ("RotateCounterclockwise");
            break;

        case "slash":
            activate_action ("Flag");
            break;

        default:
            handled = false;
            break;
        }

        return handled;
    }

    protected override bool on_double_click (Gdk.EventButton event) {
        if (! (get_container () is FullscreenWindow)) {
            return_to_collection_on_release = true;

            return true;
        }

        AppWindow.get_instance ().end_fullscreen ();

        return base.on_double_click (event);
    }

    protected override bool on_left_released (Gdk.EventButton event) {
        if (return_to_collection_on_release) {
            return_to_collection_on_release = false;
            return_to_collection ();

            return true;
        }

        return base.on_left_released (event);
    }

    private Gtk.Menu get_context_menu () {
        Gtk.Menu menu = (Gtk.Menu) ui.get_widget ("/PhotoContextMenu");
        assert (menu != null);
        return menu;
    }

    protected override bool on_context_buttonpress (Gdk.EventButton event) {
        popup_context_menu (get_context_menu (), event);

        return true;
    }

    protected override bool on_context_keypress () {
        popup_context_menu (get_context_menu ());

        return true;
    }

    private void return_to_collection () {
        // Return to the previous page if it exists.
        if (null != return_page)
            LibraryWindow.get_app ().switch_to_page (return_page);
        else
            LibraryWindow.get_app ().switch_to_library_page ();
    }

    private void on_remove_from_library () {
        LibraryPhoto photo = (LibraryPhoto) get_photo ();

        Gee.Collection<LibraryPhoto> photos = new Gee.ArrayList<LibraryPhoto> ();
        photos.add (photo);

        remove_from_app (photos, _ ("Remove From Library"), _ ("Removing Photo From Library"), false);
    }

    private void on_move_to_trash () {
        if (!has_photo ())
            return;

        // Temporarily prevent the application from switching pages if we're viewing
        // the current photo from within an Event page.  This is needed because the act of
        // trashing images from an Event causes it to be renamed, which causes it to change
        // positions in the sidebar, and the selection moves with it, causing the app to
        // inappropriately switch to the Event page.
        if (return_page is EventPage) {
            LibraryWindow.get_app ().set_page_switching_enabled (false);
        }

        LibraryPhoto photo = (LibraryPhoto) get_photo ();

        Gee.Collection<LibraryPhoto> photos = new Gee.ArrayList<LibraryPhoto> ();
        photos.add (photo);

        // move on to next photo before executing
        on_next_photo ();

        // this indicates there is only one photo in the controller, or about to be zero, so switch
        // to the library page, which is guaranteed to be there when this disappears
        if (photo.equals (get_photo ())) {
            // If this is the last photo in an Event, then trashing it
            // _should_ cause us to switch pages, so re-enable it here.
            LibraryWindow.get_app ().set_page_switching_enabled (true);

            if (get_container () is FullscreenWindow)
                ((FullscreenWindow) get_container ()).close ();

            LibraryWindow.get_app ().switch_to_library_page ();
        }

        get_command_manager ().execute (new TrashUntrashPhotosCommand (photos, true));
        LibraryWindow.get_app ().set_page_switching_enabled (true);
    }

    private void on_flag_unflag () {
        if (has_photo ()) {
            Gee.ArrayList<DataSource> photo_list = new Gee.ArrayList<DataSource> ();
            photo_list.add (get_photo ());
            get_command_manager ().execute (new FlagUnflagCommand (photo_list,
                                           ! ((LibraryPhoto) get_photo ()).is_flagged ()));
        }
    }

    private void on_photo_destroyed (DataSource source) {
        on_photo_removed ((LibraryPhoto) source);
    }

    private void on_photo_removed (LibraryPhoto photo) {
        // only interested in current photo
        if (photo == null || !photo.equals (get_photo ()))
            return;

        // move on to the next one in the collection
        on_next_photo ();
        if (photo.equals (get_photo ())) {
            // this indicates there is only one photo in the controller, or now zero, so switch
            // to the Photos page, which is guaranteed to be there
            LibraryWindow.get_app ().switch_to_library_page ();
        }
    }

    private void on_print () {
        if (get_view ().get_selected_count () > 0) {
            PrintManager.get_instance ().spool_photo (
                (Gee.Collection<Photo>) get_view ().get_selected_sources_of_type (typeof (Photo)));
        }
    }

    private void on_external_app_changed () {
        set_action_sensitive ("ExternalEdit", has_photo () &&
                              Config.Facade.get_instance ().get_external_photo_app () != "");
    }

    private void on_external_edit () {
        if (!has_photo ())
            return;

        try {
            AppWindow.get_instance ().set_busy_cursor ();
            get_photo ().open_with_external_editor ();
            AppWindow.get_instance ().set_normal_cursor ();
        } catch (Error err) {
            AppWindow.get_instance ().set_normal_cursor ();
            open_external_editor_error_dialog (err, get_photo ());
        }

    }

    private void on_external_edit_raw () {
        if (!has_photo ())
            return;

        if (get_photo ().get_master_file_format () != PhotoFileFormat.RAW)
            return;

        try {
            AppWindow.get_instance ().set_busy_cursor ();
            get_photo ().open_with_raw_external_editor ();
            AppWindow.get_instance ().set_normal_cursor ();
        } catch (Error err) {
            AppWindow.get_instance ().set_normal_cursor ();
            AppWindow.error_message (Resources.launch_editor_failed (err));
        }
    }

    private void on_send_to () {
        if (has_photo ())
            DesktopIntegration.send_to ((Gee.Collection<Photo>) get_view ().get_selected_sources ());
    }

    private void on_export () {
        if (!has_photo ())
            return;

        ExportDialog export_dialog = new ExportDialog (_ ("Export Photo"));

        int scale;
        ScaleConstraint constraint;
        ExportFormatParameters export_params = ExportFormatParameters.last ();
        if (!export_dialog.execute (out scale, out constraint, ref export_params))
            return;

        File save_as =
            ExportUI.choose_file (get_photo ().get_export_basename_for_parameters (export_params));
        if (save_as == null)
            return;

        Scaling scaling = Scaling.for_constraint (constraint, scale, false);

        try {
            get_photo ().export (save_as, scaling, export_params.quality,
                                get_photo ().get_export_format_for_parameters (export_params),
                                export_params.mode == ExportFormatMode.UNMODIFIED, export_params.export_metadata);
        } catch (Error err) {
            AppWindow.error_message (_ ("Unable to export %s: %s").printf (save_as.get_path (), err.message));
        }
    }

    private void on_publish () {
        if (get_view ().get_count () > 0)
            PublishingUI.PublishingDialog.go (
                (Gee.Collection<MediaSource>) get_view ().get_selected_sources ());
    }

    private void on_view_menu () {
        update_zoom_menu_item_sensitivity ();
    }

    private void on_increase_rating () {
        if (!has_photo () || get_photo_missing ())
            return;

        SetRatingSingleCommand command = new SetRatingSingleCommand.inc_dec (get_photo (), true);
        get_command_manager ().execute (command);

        update_rating_menu_item_sensitivity ();
    }

    private void on_decrease_rating () {
        if (!has_photo () || get_photo_missing ())
            return;

        SetRatingSingleCommand command = new SetRatingSingleCommand.inc_dec (get_photo (), false);
        get_command_manager ().execute (command);

        update_rating_menu_item_sensitivity ();
    }

    private void on_set_rating (Rating rating) {
        if (!has_photo () || get_photo_missing ())
            return;

        SetRatingSingleCommand command = new SetRatingSingleCommand (get_photo (), rating);
        get_command_manager ().execute (command);

        update_rating_menu_item_sensitivity ();
    }

    private void on_rate_rejected () {
        on_set_rating (Rating.REJECTED);
    }

    private void on_rate_unrated () {
        on_set_rating (Rating.UNRATED);
    }

    private void on_rate_one () {
        on_set_rating (Rating.ONE);
    }

    private void on_rate_two () {
        on_set_rating (Rating.TWO);
    }

    private void on_rate_three () {
        on_set_rating (Rating.THREE);
    }

    private void on_rate_four () {
        on_set_rating (Rating.FOUR);
    }

    private void on_rate_five () {
        on_set_rating (Rating.FIVE);
    }

    private void update_rating_menu_item_sensitivity () {
        set_action_sensitive ("RateRejected", get_photo ().get_rating () != Rating.REJECTED);
        set_action_sensitive ("RateUnrated", get_photo ().get_rating () != Rating.UNRATED);
        set_action_sensitive ("RateOne", get_photo ().get_rating () != Rating.ONE);
        set_action_sensitive ("RateTwo", get_photo ().get_rating () != Rating.TWO);
        set_action_sensitive ("RateThree", get_photo ().get_rating () != Rating.THREE);
        set_action_sensitive ("RateFour", get_photo ().get_rating () != Rating.FOUR);
        set_action_sensitive ("RateFive", get_photo ().get_rating () != Rating.FIVE);
        set_action_sensitive ("IncreaseRating", get_photo ().get_rating ().can_increase ());
        set_action_sensitive ("DecreaseRating", get_photo ().get_rating ().can_decrease ());
    }

    private void update_development_menu_item_sensitivity () {
        PhotoFileFormat format = get_photo ().get_master_file_format () ;
        set_action_sensitive ("RawDeveloper", format == PhotoFileFormat.RAW);

        if (format == PhotoFileFormat.RAW) {
            // Set which developers are available.
            set_action_sensitive ("RawDeveloperShotwell",
                                  get_photo ().is_raw_developer_available (RawDeveloper.SHOTWELL));
            set_action_sensitive ("RawDeveloperCamera",
                                  get_photo ().is_raw_developer_available (RawDeveloper.EMBEDDED) ||
                                  get_photo ().is_raw_developer_available (RawDeveloper.CAMERA));;

            // Set active developer in menu.
            switch (get_photo ().get_raw_developer ()) {
            case RawDeveloper.SHOTWELL:
                activate_action ("RawDeveloperShotwell");
                break;

            case RawDeveloper.CAMERA:
            case RawDeveloper.EMBEDDED:
                activate_action ("RawDeveloperCamera");
                break;

            default:
                assert_not_reached ();
            }
        }
    }

    private void on_metadata_altered (Gee.Map<DataObject, Alteration> map) {
        if (map.has_key (get_photo ()) && map.get (get_photo ()).has_subject ("metadata"))
            repaint ();
    }

    private void on_add_tags () {
        AddTagsDialog dialog = new AddTagsDialog ();
        string[]? names = dialog.execute ();
        if (names != null) {
            get_command_manager ().execute (new AddTagsCommand (
                                               HierarchicalTagIndex.get_global_index ().get_paths_for_names_array (names),
                                               (Gee.Collection<LibraryPhoto>) get_view ().get_selected_sources ()));
        }
    }

    private void on_modify_tags () {
        LibraryPhoto photo = (LibraryPhoto) get_view ().get_selected_at (0).get_source ();

        ModifyTagsDialog dialog = new ModifyTagsDialog (photo);
        Gee.ArrayList<Tag>? new_tags = dialog.execute ();

        if (new_tags == null)
            return;

        get_command_manager ().execute (new ModifyTagsCommand (photo, new_tags));
    }

}<|MERGE_RESOLUTION|>--- conflicted
+++ resolved
@@ -2323,28 +2323,20 @@
 
     private CollectionPage? return_page = null;
     private bool return_to_collection_on_release = false;
-<<<<<<< HEAD
-    private LibraryPhotoPageViewFilter filter = new LibraryPhotoPageViewFilter();
-    
-    public LibraryPhotoPage() {
-        base(LibraryPhoto.global, "Photo");
-        
+    private LibraryPhotoPageViewFilter filter = new LibraryPhotoPageViewFilter ();
+
+    public LibraryPhotoPage () {
+        base (LibraryPhoto.global, "Photo");
+
         // set up page's toolbar (used by AppWindow for layout and FullscreenWindow as a popup)
         Gtk.Toolbar toolbar = get_toolbar();
         
-        Gtk.Image start_image = new Gtk.Image.from_icon_name("media-playback-start", Gtk.IconSize.SMALL_TOOLBAR);
-        Gtk.ToolButton slideshow_button = new Gtk.ToolButton(start_image, _("S_lideshow"));
-        slideshow_button.set_tooltip_text(_("Play a slideshow"));
-        slideshow_button.clicked.connect(on_slideshow);
-        toolbar.insert(slideshow_button, 8);
-        
-=======
-    private LibraryPhotoPageViewFilter filter = new LibraryPhotoPageViewFilter ();
-
-    public LibraryPhotoPage () {
-        base (LibraryPhoto.global, "Photo");
-
->>>>>>> 4cc24843
+        Gtk.Image start_image = new Gtk.Image.from_icon_name ("media-playback-start", Gtk.IconSize.SMALL_TOOLBAR);
+        Gtk.ToolButton slideshow_button = new Gtk.ToolButton (start_image, _("S_lideshow"));
+        slideshow_button.set_tooltip_text (_("Play a slideshow"));
+        slideshow_button.clicked.connect (on_slideshow);
+        toolbar.insert (slideshow_button, 8);
+
         // monitor view to update UI elements
         get_view ().items_altered.connect (on_photos_altered);
 
