--- conflicted
+++ resolved
@@ -2702,23 +2702,12 @@
 
         return toggle_actions;
     }
-<<<<<<< HEAD
-    
-    protected override InjectionGroup[] init_collect_injection_groups() {
-        InjectionGroup[] groups = base.init_collect_injection_groups();
-        
-        InjectionGroup print_group = new InjectionGroup("/PhotoContextMenu/PrintPlaceholder");
-        print_group.add_menu_item("Print");
-        
-=======
 
     protected override InjectionGroup[] init_collect_injection_groups () {
         InjectionGroup[] groups = base.init_collect_injection_groups ();
 
-        InjectionGroup print_group = new InjectionGroup ("/MenuBar/FileMenu/PrintPlaceholder");
+        InjectionGroup print_group = new InjectionGroup ("/PhotoContextMenu/PrintPlaceholder");
         print_group.add_menu_item ("Print");
-
->>>>>>> 4cc24843
         groups += print_group;
 
         InjectionGroup bg_group = new InjectionGroup ("/MenuBar/FileMenu/SetBackgroundPlaceholder");
