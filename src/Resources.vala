--- conflicted
+++ resolved
@@ -95,7 +95,6 @@
     public const string ICON_GENERIC_PLUGIN = "generic-plugin.png";
     public const string ICON_SLIDESHOW_EXTENSION_POINT = "media-playback-start";
     public const string ICON_RATING_REJECTED = "rejected.svg";
-<<<<<<< HEAD
     public const string ICON_FILTER_REJECTED_OR_BETTER = "all-rejected.png";
     public const int ICON_FILTER_REJECTED_OR_BETTER_FIXED_SIZE = 32;
     public const string ICON_FILTER_UNRATED_OR_BETTER = "shotwell-16.svg";
@@ -105,13 +104,6 @@
     public const string ICON_FILTER_THREE_OR_BETTER = "three-star-filter-plus.svg";
     public const string ICON_FILTER_FOUR_OR_BETTER = "four-star-filter-plus.svg";
     public const string ICON_FILTER_FIVE = "five-star-filter.svg";
-=======
-    public const string ICON_RATING_ONE = "one-star.svg";
-    public const string ICON_RATING_TWO = "two-stars.svg";
-    public const string ICON_RATING_THREE = "three-stars.svg";
-    public const string ICON_RATING_FOUR = "four-stars.svg";
-    public const string ICON_RATING_FIVE = "five-stars.svg";
->>>>>>> 0b4d903c
     public const string ICON_ZOOM_IN = "zoom-in-symbolic";
     public const string ICON_ZOOM_OUT = "zoom-out-symbolic";
     public const int ICON_ZOOM_SCALE = 16;
