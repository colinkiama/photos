/* Copyright 2009-2013 Yorba Foundation
 *
 * This software is licensed under the GNU LGPL (version 2.1 or later).
 * See the COPYING file in this distribution.
 */

// defined by ./configure or Makefile and included by gcc -D
extern const string _PREFIX;
extern const string _VERSION;
extern const string GETTEXT_PACKAGE;
extern const string _LIB;
extern const string _LIBEXECDIR;
extern const string? _GIT_VERSION;

namespace Resources {
public const string APP_TITLE = _("Photos");
public const string APP_LIBRARY_ROLE = _("Photo Manager");
public const string APP_DIRECT_ROLE = _("Photo Viewer");
public const string APP_VERSION = _VERSION;

#if _GITVERSION
public const string? GIT_VERSION = _GIT_VERSION;
#else
public const string? GIT_VERSION = null;
#endif

public const string COPYRIGHT = _("Copyright 2009-2013 Yorba Foundation");
public const string APP_GETTEXT_PACKAGE = GETTEXT_PACKAGE;

public const string YORBA_URL = "http://www.yorba.org";
public const string WIKI_URL = "http://redmine.yorba.org/projects/shotwell/wiki/Shotwell";
public const string FAQ_URL = "http://redmine.yorba.org/projects/shotwell/wiki/ShotwellFAQ";
public const string BUG_DB_URL = "https://bugs.launchpad.net/pantheon-photos";
public const string DIR_PATTERN_URI_SYSWIDE = "ghelp:shotwell?other-files";

private const string LIB = _LIB;
private const string LIBEXECDIR = _LIBEXECDIR;


public const string PREFIX = _PREFIX;

public const double TRANSIENT_WINDOW_OPACITY = 0.90;

public const int DEFAULT_ICON_SCALE = 24;

public const string[] AUTHORS = {
    "Jim Nelson <jim@yorba.org>",
    "Lucas Beeler <lucas@yorba.org>",
    "Allison Barlow <allison@yorba.org>",
    "Eric Gregory <eric@yorba.org>",
    "Clinton Rogers <clinton@yorba.org>",
    null
};

public const string LICENSE = """
                              Shotwell is free software; you can redistribute it and/or modify it under the
                              terms of the GNU Lesser General Public License as published by the Free
                              Software Foundation; either version 2.1 of the License, or (at your option)
                              any later version.

                              Shotwell is distributed in the hope that it will be useful, but WITHOUT
                              ANY WARRANTY; without even the implied warranty of MERCHANTABILITY or FITNESS
                              FOR A PARTICULAR PURPOSE.  See the GNU Lesser General Public License for
                              more details.

                              You should have received a copy of the GNU Lesser General Public License
                              along with Shotwell; if not, write to the Free Software Foundation, Inc.,
                              51 Franklin St, Fifth Floor, Boston, MA  02110-1301 USA
                              """;

public const string CLOCKWISE = "object-rotate-right";
public const string COUNTERCLOCKWISE = "object-rotate-left";
public const string HFLIP = "object-flip-horizontal";
public const string VFLIP = "object-flip-vertical";
public const string CROP = "shotwell-crop";
public const string STRAIGHTEN = "shotwell-straighten";
public const string REDEYE = "shotwell-redeye";
public const string ADJUST = "shotwell-adjust";
public const string PIN_TOOLBAR = "shotwell-pin-toolbar";
public const string MAKE_PRIMARY = "shotwell-make-primary";
public const string IMPORT = "shotwell-import";
public const string IMPORT_ALL = "shotwell-import-all";
public const string ENHANCE = "shotwell-auto-enhance";
public const string HIDE_PANE = "pane-hide-symbolic";
public const string SHOW_PANE = "pane-show-symbolic";
public const string CROP_PIVOT_RETICLE = "shotwell-crop-pivot-reticle";
public const string PUBLISH = "applications-internet";
public const string EDIT_FLAG= "edit-flag";
public const string MERGE = "shotwell-merge-events";

public const string ICON_APP = "multimedia-photo-manager";
public const string ICON_APP16 = "multimedia-photo-manager";
public const string ICON_APP24 = "multimedia-photo-manager";

public const string APP_ICONS[] = { ICON_APP, ICON_APP16, ICON_APP24 };

public const string ICON_ABOUT_LOGO = "multimedia-photo-manager";
public const string ICON_GENERIC_PLUGIN = "generic-plugin.png";
public const string ICON_SLIDESHOW_EXTENSION_POINT = "media-playback-start";
public const string ICON_RATING_REJECTED = "rejected.svg";
public const string ICON_FILTER_REJECTED_OR_BETTER = "all-rejected.png";
public const int ICON_FILTER_REJECTED_OR_BETTER_FIXED_SIZE = 32;
public const string ICON_FILTER_UNRATED_OR_BETTER = "shotwell-16.svg";
public const int ICON_FILTER_UNRATED_OR_BETTER_FIXED_SIZE = 16;
public const string ICON_FILTER_ONE_OR_BETTER = "one-star-filter-plus.svg";
public const string ICON_FILTER_TWO_OR_BETTER = "two-star-filter-plus.svg";
public const string ICON_FILTER_THREE_OR_BETTER = "three-star-filter-plus.svg";
public const string ICON_FILTER_FOUR_OR_BETTER = "four-star-filter-plus.svg";
public const string ICON_FILTER_FIVE = "five-star-filter.svg";
public const string ICON_ZOOM_IN = "zoom-in-symbolic";
public const string ICON_ZOOM_OUT = "zoom-out-symbolic";
public const int ICON_ZOOM_SCALE = 16;

public const string ICON_CAMERAS = "camera-photo";
public const string ICON_EVENTS = "office-calendar";
public const string ICON_ONE_EVENT = "office-calendar";
public const string ICON_NO_EVENT = "office-calendar";
public const string ICON_ONE_TAG = "folder-tag";
public const string ICON_TAGS = "folder-tag";
public const string ICON_FOLDER_CLOSED = "folder";
public const string ICON_FOLDER_OPEN = "folder-open";
public const string ICON_FOLDER_DOCUMENTS = "folder-documents";
public const string ICON_IMPORTING = "go-down";
public const string ICON_LAST_IMPORT = "document-open-recent";
public const string ICON_MISSING_FILES = "process-stop";
public const string ICON_PHOTOS = "folder-pictures";
public const string ICON_SINGLE_PHOTO = "image-x-generic";
<<<<<<< HEAD
public const string ICON_FILTER_PHOTOS = "filter-photos";
public const string ICON_FILTER_PHOTOS_DISABLED = "filter-photos-disabled";
public const string ICON_FILTER_VIDEOS = "filter-videos";
public const string ICON_FILTER_VIDEOS_DISABLED = "filter-videos-disabled";
public const string ICON_FILTER_RAW = "filter-raw";
public const string ICON_FILTER_RAW_DISABLED = "filter-raw-disabled";
public const string ICON_TRASH_EMPTY = "user-trash";
public const string ICON_TRASH_FULL = "user-trash-full";
public const string ICON_VIDEOS_PAGE = "videos-page";
public const string ICON_FLAGGED_PAGE = "edit-flag";
=======
public const string ICON_FILTER_FLAGGED = "filter-flagged";
public const string ICON_FILTER_FLAGGED_DISABLED = "filter-flagged-disabled";
public const string ICON_TRASH_EMPTY = "user-trash";
public const string ICON_TRASH_FULL = "user-trash-full";
public const string ICON_VIDEOS_PAGE = "videos-page";
public const string ICON_FLAGGED_PAGE = "flag-page";
public const string ICON_FLAGGED_TRINKET = "flag-trinket.png";
public const string ICON_EDIT_FLAGGED = "filter-flagged";
>>>>>>> bf8f6dee

public const string ROTATE_CW_MENU = _("Rotate _Right");
public const string ROTATE_CW_LABEL = _("Rotate");
public const string ROTATE_CW_FULL_LABEL = _("Rotate Right");
public const string ROTATE_CW_TOOLTIP = _("Rotate the photos right (press Ctrl to rotate left)");

public const string ROTATE_CCW_MENU = _("Rotate _Left");
public const string ROTATE_CCW_LABEL = _("Rotate");
public const string ROTATE_CCW_FULL_LABEL = _("Rotate Left");
public const string ROTATE_CCW_TOOLTIP = _("Rotate the photos left");

public const string HFLIP_MENU = _("Flip Hori_zontally");
public const string HFLIP_LABEL = _("Flip Horizontally");
public const string HFLIP_TOOLTIP = _("Flip the image horizontally (press Ctrl to flip vertically)");

public const string VFLIP_MENU = _("Flip Verti_cally");
public const string VFLIP_LABEL = _("Flip Vertically");
public const string VFLIP_TOOLTIP = _("Flip the image vertically");

public const string ENHANCE_MENU = _("_Enhance");
public const string ENHANCE_LABEL = _("Enhance");
public const string ENHANCE_TOOLTIP = _("Automatically improve the photo's appearance \n(Overwrites previous color adjustments)");

public const string UNENHANCE_MENU = _("Revert _Enhancement");
public const string UNENHANCE_LABEL = _("Revert Enhancement");

public const string COPY_ADJUSTMENTS_MENU = _("_Copy Color Adjustments");
public const string COPY_ADJUSTMENTS_LABEL = _("Copy Color Adjustments");
public const string COPY_ADJUSTMENTS_TOOLTIP = _("Copy the color adjustments applied to the photo");

public const string PASTE_ADJUSTMENTS_MENU = _("_Paste Color Adjustments");
public const string PASTE_ADJUSTMENTS_LABEL = _("Paste Color Adjustments");
public const string PASTE_ADJUSTMENTS_TOOLTIP = _("Apply copied color adjustments to the selected photos");

public const string CROP_MENU = _("_Crop");
public const string CROP_LABEL = _("Crop");
public const string CROP_TOOLTIP = _("Crop the photo's size");

public const string STRAIGHTEN_MENU = _("_Straighten");
public const string STRAIGHTEN_LABEL = _("Straighten");
public const string STRAIGHTEN_TOOLTIP = _("Straighten the photo");

public const string RED_EYE_MENU = _("_Red-eye");
public const string RED_EYE_LABEL = _("Red-eye");
public const string RED_EYE_TOOLTIP = _("Reduce or eliminate any red-eye effects in the photo");

public const string ADJUST_MENU = _("_Adjust");
public const string ADJUST_LABEL = _("Adjust");
public const string ADJUST_TOOLTIP = _("Adjust the photo's color and tone");

public const string REVERT_MENU = _("Re_vert to Original");
public const string REVERT_LABEL = _("Revert to Original");

public const string REVERT_EDITABLE_MENU = _("Revert External E_dits");
public const string REVERT_EDITABLE_TOOLTIP = _("Revert to the master photo");

public const string SET_BACKGROUND_MENU = _("Set as _Desktop Background");
public const string SET_BACKGROUND_TOOLTIP = _("Set selected image to be the new desktop background");
public const string SET_BACKGROUND_SLIDESHOW_MENU = _("Set as _Desktop Slideshow...");

public const string UNDO_MENU = _("_Undo");
public const string UNDO_LABEL = _("Undo");

public const string REDO_MENU = _("_Redo");
public const string REDO_LABEL = _("Redo");

public const string RENAME_EVENT_MENU = _("Re_name Event...");
public const string RENAME_EVENT_LABEL = _("Rename Event");

public const string MAKE_KEY_PHOTO_MENU = _("Make _Key Photo for Event");
public const string MAKE_KEY_PHOTO_LABEL = _("Make Key Photo for Event");

public const string NEW_EVENT_MENU = _("_New Event");
public const string NEW_EVENT_LABEL = _("New Event");

public const string SET_PHOTO_EVENT_LABEL = _("Move Photos");
public const string SET_PHOTO_EVENT_TOOLTIP = _("Move photos to an event");

public const string MERGE_MENU = _("_Merge Events");
public const string MERGE_LABEL = _("Merge");
public const string MERGE_TOOLTIP = _("Combine events into a single event");

public const string RATING_MENU = _("_Set Rating");
public const string RATING_LABEL = _("Set Rating");
public const string RATING_TOOLTIP = _("Change the rating of your photo");

public const string INCREASE_RATING_MENU = _("_Increase");
public const string INCREASE_RATING_LABEL = _("Increase Rating");

public const string DECREASE_RATING_MENU = _("_Decrease");
public const string DECREASE_RATING_LABEL = _("Decrease Rating");

public const string RATE_UNRATED_MENU = _("_Unrated");
public const string RATE_UNRATED_COMBO_BOX = _("Unrated");
public const string RATE_UNRATED_LABEL = _("Rate Unrated");
public const string RATE_UNRATED_PROGRESS = _("Setting as unrated");
public const string RATE_UNRATED_TOOLTIP = _("Remove any ratings");

public const string RATE_REJECTED_MENU = _("_Rejected");
public const string RATE_REJECTED_COMBO_BOX = _("Rejected");
public const string RATE_REJECTED_LABEL = _("Rate Rejected");
public const string RATE_REJECTED_PROGRESS = _("Setting as rejected");
public const string RATE_REJECTED_TOOLTIP = _("Set rating to rejected");

public const string RATE_UNRATED_DISPLAY_LABEL = _("Rejected");

public const string DISPLAY_REJECTED_ONLY_MENU = _("Rejected Only");
public const string DISPLAY_REJECTED_ONLY_LABEL = _("Rejected Only");
public const string DISPLAY_REJECTED_ONLY_TOOLTIP = _("Show only rejected photos");

public const string DISPLAY_REJECTED_OR_HIGHER_MENU = _("All + Rejected");
public const string DISPLAY_REJECTED_OR_HIGHER_LABEL = _("Show all photos, including rejected");
public const string DISPLAY_REJECTED_OR_HIGHER_TOOLTIP = _("Show all photos, including rejected");

public const string DISPLAY_UNRATED_OR_HIGHER_MENU = _("All Photos");
public const string DISPLAY_UNRATED_OR_HIGHER_LABEL = _("Show all photos");
public const string DISPLAY_UNRATED_OR_HIGHER_TOOLTIP = _("Show all photos");

public const string VIEW_RATINGS_MENU = _("_Ratings");
public const string VIEW_RATINGS_TOOLTIP = _("Display each photo's rating");

public const string FILTER_PHOTOS_MENU = _("_Filter Photos");
public const string FILTER_PHOTOS_LABEL = _("Filter Photos");
public const string FILTER_PHOTOS_TOOLTIP = _("Limit the number of photos displayed based on a filter");

public const string DUPLICATE_PHOTO_MENU = _("_Duplicate");
public const string DUPLICATE_PHOTO_LABEL = _("Duplicate");
public const string DUPLICATE_PHOTO_TOOLTIP = _("Make a duplicate of the photo");

public const string EXPORT_MENU = _("_Export...");

public const string TOGGLE_METAPANE_MENU = _("_Show info panel");
public const string TOGGLE_METAPANE_LABEL = _("Show info panel");
public const string TOGGLE_METAPANE_TOOLTIP = _("Show info panel");

public const string UNTOGGLE_METAPANE_MENU = _("_Hide info panel");
public const string UNTOGGLE_METAPANE_LABEL = _("Hide info panel");
public const string UNTOGGLE_METAPANE_TOOLTIP = _("Hide info panel");

public const string PRINT_MENU = _("_Print...");

public const string PUBLISH_MENU = _("Pu_blish...");
public const string PUBLISH_LABEL = _("Publish");
public const string PUBLISH_TOOLTIP = _("Publish to various websites");

public const string EDIT_TITLE_MENU = _("Edit _Title...");
public const string EDIT_TITLE_LABEL = _("Edit Title");

public const string EDIT_COMMENT_MENU = _("Edit _Comment...");
public const string EDIT_COMMENT_LABEL = _("Edit Comment");

public const string EDIT_EVENT_COMMENT_MENU = _("Edit Event _Comment...");
public const string EDIT_EVENT_COMMENT_LABEL = _("Edit Event Comment");

public const string ADJUST_DATE_TIME_MENU = _("_Adjust Date and Time...");
public const string ADJUST_DATE_TIME_LABEL = _("Adjust Date and Time");

public const string ADD_TAGS_MENU = _("Add _Tags...");
public const string ADD_TAGS_CONTEXT_MENU = _("_Add Tags...");
public const string ADD_TAGS_TITLE = _("Add Tags");

public const string PREFERENCES_MENU = _("_Preferences");

public const string EXTERNAL_EDIT_MENU = _("Open With E_xternal Editor");

public const string EXTERNAL_EDIT_RAW_MENU = _("Open With RA_W Editor");

public const string OPEN_WITH_MENU = _("_Open With...");
public const string OPEN_WITH_LABEL = _("Open With");
public const string OPEN_WITH_TOOLTIP = _("Open photo with external editor");

public const string OPEN_WITH_RAW_MENU = _("_Open With RAW Editor...");
public const string OPEN_WITH_RAW_LABEL = _("Open With Raw Editor");
public const string OPEN_WITH_RAW_TOOLTIP = _("Open photo with external RAW editor");

public const string SEND_TO_MENU = _("Send _To...");
public const string SEND_TO_CONTEXT_MENU = _("Send T_o...");

public const string FIND_MENU = _("_Find...");
public const string FIND_LABEL = _("Find");
public const string FIND_TOOLTIP = _("Find an image by typing text that appears in its name or tags");

public const string FLAG_MENU = _("_Flag");
public const string FLAG_LABEL = _("Flag");
public const string UNFLAG_MENU = _("Un_flag");
public const string UNFLAG_LABEL = _("Unflag");

public const string BASIC_PROPERTIES_LABEL = _("Image Details");
public const string EXTENDED_PROPERTIES_LABEL = _("Extended Details");
public const string LIBRARY_PROPERTIES_LABEL = _("Library Details");

public string launch_editor_failed (Error err) {
    return _("Unable to launch editor: %s").printf (err.message);
}

public string add_tags_label (string[] names) {
    if (names.length == 1)
        return _("Add Tag \"%s\"").printf (HierarchicalTagUtilities.get_basename (names[0]));
    else if (names.length == 2)
        return _("Add Tags \"%s\" and \"%s\"").printf (
                   HierarchicalTagUtilities.get_basename (names[0]),
                   HierarchicalTagUtilities.get_basename (names[1]));
    else
        return _("Add Tags");
}

public string delete_tag_menu (string name) {
    return _("_Delete Tag \"%s\"").printf (name);
}

public string delete_tag_label (string name) {
    return _("Delete Tag \"%s\"").printf (name);
}

public const string DELETE_TAG_TITLE = _("Delete Tag");
public const string DELETE_TAG_SIDEBAR_MENU = _("_Delete");

public const string NEW_CHILD_TAG_SIDEBAR_MENU = _("_New");

public string rename_tag_menu (string name) {
    return _("Re_name Tag \"%s\"...").printf (name);
}

public string rename_tag_label (string old_name, string new_name) {
    return _("Rename Tag \"%s\" to \"%s\"").printf (old_name, new_name);
}

public const string RENAME_TAG_SIDEBAR_MENU = _("_Rename...");

public const string MODIFY_TAGS_MENU = _("Modif_y Tags...");
public const string MODIFY_TAGS_LABEL = _("Modify Tags");

public string tag_photos_label (string name, int count) {
    return ((count == 1) ? _("Tag Photo as \"%s\"") : _("Tag Photos as \"%s\"")).printf (name);
}

public string tag_photos_tooltip (string name, int count) {
    return ((count == 1) ? _("Tag the selected photo as \"%s\"") :
            _("Tag the selected photos as \"%s\"")).printf (name);
}

public string untag_photos_menu (string name, int count) {
    return ((count == 1) ? _("Remove Tag \"%s\" From _Photo") :
            _("Remove Tag \"%s\" From _Photos")).printf (name);
}

public string untag_photos_label (string name, int count) {
    return ((count == 1) ? _("Remove Tag \"%s\" From Photo") :
            _("Remove Tag \"%s\" From Photos")).printf (name);
}

public static string rename_tag_exists_message (string name) {
    return _("Unable to rename tag to \"%s\" because the tag already exists.").printf (name);
}

public static string rename_search_exists_message (string name) {
    return _("Unable to rename search to \"%s\" because the search already exists.").printf (name);
}

public const string DEFAULT_SAVED_SEARCH_NAME = _("Smart Album");

public const string DELETE_SAVED_SEARCH_DIALOG_TITLE = _("Delete Album");

public const string DELETE_SEARCH_MENU = _("_Delete");
public const string EDIT_SEARCH_MENU = _("_Edit...");
public const string RENAME_SEARCH_MENU = _("Re_name...");

public string rename_search_label (string old_name, string new_name) {
    return _("Rename Search \"%s\" to \"%s\"").printf (old_name, new_name);
}

public string delete_search_label (string name) {
    return _("Delete Search \"%s\"").printf (name);
}

private unowned string rating_menu (Rating rating) {
    switch (rating) {
    case Rating.REJECTED:
        return RATE_REJECTED_MENU;
    case Rating.UNRATED:
        return RATE_UNRATED_MENU;
    case Rating.ONE:
        return RATE_ONE_MENU;
    case Rating.TWO:
        return RATE_TWO_MENU;
    case Rating.THREE:
        return RATE_THREE_MENU;
    case Rating.FOUR:
        return RATE_FOUR_MENU;
    case Rating.FIVE:
        return RATE_FIVE_MENU;
    default:
        return RATE_UNRATED_MENU;
    }
}

private unowned string rating_label (Rating rating) {
    switch (rating) {
    case Rating.REJECTED:
        return RATE_REJECTED_LABEL;
    case Rating.UNRATED:
        return RATE_UNRATED_LABEL;
    case Rating.ONE:
        return RATE_ONE_LABEL;
    case Rating.TWO:
        return RATE_TWO_LABEL;
    case Rating.THREE:
        return RATE_THREE_LABEL;
    case Rating.FOUR:
        return RATE_FOUR_LABEL;
    case Rating.FIVE:
        return RATE_FIVE_LABEL;
    default:
        return RATE_UNRATED_LABEL;
    }
}

public int rating_int (Rating rating) {
        switch (rating) {
            case Rating.REJECTED:
                return -1;
            case Rating.UNRATED:
                return 0;
            case Rating.ONE:
                return 1;
            case Rating.TWO:
                return 2;
            case Rating.THREE:
                return 3;
            case Rating.FOUR:
                return 4;
            case Rating.FIVE:
                return 5;
            default:
                return 0;
        }
}

public Rating int_to_rating (int rating) {
    switch (rating) {
    case -1:
        return Rating.REJECTED;
    case 0:
        return Rating.UNRATED;
    case 1:
        return Rating.ONE;
    case 2:
        return Rating.TWO;
    case 3:
        return Rating.THREE;
    case 4:
        return Rating.FOUR;
    case 5:
        return Rating.FIVE;
    default:
        return 0;
    }
}

private unowned string rating_combo_box (Rating rating) {
    switch (rating) {
    case Rating.REJECTED:
        return RATE_REJECTED_COMBO_BOX;
    case Rating.UNRATED:
        return RATE_UNRATED_COMBO_BOX;
    case Rating.ONE:
        return RATE_ONE_MENU;
    case Rating.TWO:
        return RATE_TWO_MENU;
    case Rating.THREE:
        return RATE_THREE_MENU;
    case Rating.FOUR:
        return RATE_FOUR_MENU;
    case Rating.FIVE:
        return RATE_FIVE_MENU;
    default:
        return RATE_UNRATED_MENU;
    }
}

private string get_rating_filter_tooltip (RatingFilter filter) {
    switch (filter) {
    case RatingFilter.REJECTED_OR_HIGHER:
        return Resources.DISPLAY_REJECTED_OR_HIGHER_TOOLTIP;

    case RatingFilter.ONE_OR_HIGHER:
        return Resources.DISPLAY_ONE_OR_HIGHER_TOOLTIP;

    case RatingFilter.TWO_OR_HIGHER:
        return Resources.DISPLAY_TWO_OR_HIGHER_TOOLTIP;

    case RatingFilter.THREE_OR_HIGHER:
        return Resources.DISPLAY_THREE_OR_HIGHER_TOOLTIP;

    case RatingFilter.FOUR_OR_HIGHER:
        return Resources.DISPLAY_FOUR_OR_HIGHER_TOOLTIP;

    case RatingFilter.FIVE_ONLY:
    case RatingFilter.FIVE_OR_HIGHER:
        return Resources.DISPLAY_FIVE_OR_HIGHER_TOOLTIP;

    case RatingFilter.REJECTED_ONLY:
        return Resources.DISPLAY_REJECTED_ONLY_TOOLTIP;

    case RatingFilter.UNRATED_OR_HIGHER:
    default:
        return Resources.DISPLAY_UNRATED_OR_HIGHER_TOOLTIP;
    }
}

private string rating_progress (Rating rating) {
    switch (rating) {
    case Rating.REJECTED:
        return RATE_REJECTED_PROGRESS;
    case Rating.UNRATED:
        return RATE_UNRATED_PROGRESS;
    case Rating.ONE:
        return RATE_ONE_PROGRESS;
    case Rating.TWO:
        return RATE_TWO_PROGRESS;
    case Rating.THREE:
        return RATE_THREE_PROGRESS;
    case Rating.FOUR:
        return RATE_FOUR_PROGRESS;
    case Rating.FIVE:
        return RATE_FIVE_PROGRESS;
    default:
        return RATE_UNRATED_PROGRESS;
    }
}

private const int[] rating_thresholds = { 0, 1, 25, 50, 75, 99 };

private string get_stars (Rating rating) {
    switch (rating) {
    case Rating.ONE:
        return "\xE2\x98\x85";
    case Rating.TWO:
        return "\xE2\x98\x85\xE2\x98\x85";
    case Rating.THREE:
        return "\xE2\x98\x85\xE2\x98\x85\xE2\x98\x85";
    case Rating.FOUR:
        return "\xE2\x98\x85\xE2\x98\x85\xE2\x98\x85\xE2\x98\x85";
    case Rating.FIVE:
        return "\xE2\x98\x85\xE2\x98\x85\xE2\x98\x85\xE2\x98\x85\xE2\x98\x85";
    default:
        return "";
    }
}

private struct RatingTrinket {
    public int stars;
    public int scale;
    public Gdk.Pixbuf icon;
}

private static Gee.ArrayList < RatingTrinket?> rating_trinket_cache;

private Gdk.Pixbuf? get_rating_trinket (Rating rating, int scale) {

    int stars = rating.serialize ();

    if (stars <= 0 || stars > 5)
        return null;

    foreach (RatingTrinket trinket in rating_trinket_cache)
        if (trinket.stars == stars && trinket.scale == scale)
            return trinket.icon;

    int width = scale * stars;
    int height = scale;

    Granite.Drawing.BufferSurface surface = new Granite.Drawing.BufferSurface (width, height);
    Cairo.Context cr = surface.context;

    cr.set_source_rgba (0, 0, 0, 0.8);
    cr.rectangle (0, 0, width, height);
    cr.paint ();

    Gtk.IconTheme icon_theme = get_icon_theme_engine ();
    Gdk.Pixbuf star;

    try {
        star = icon_theme.load_icon ("starred-symbolic", scale, Gtk.IconLookupFlags.FORCE_SIZE);
    } catch (Error e) {
        return null;
    }

    for (int i = 0; i < rating.serialize (); i++) {
        Gdk.cairo_set_source_pixbuf (cr, star, i * scale, 0);
        cr.paint ();
    }

    RatingTrinket trinket = {stars, scale, surface.load_to_pixbuf ()};
    rating_trinket_cache.add (trinket);

    return trinket.icon;

}

private static Gdk.Pixbuf? flag_trinket_cache;
private static const int flag_padding = 2;

public Gdk.Pixbuf? get_flag_trinket () {
    if (flag_trinket_cache != null)
      return flag_trinket_cache;

    int size = 16;
    int padded_size = size + flag_padding * 2;
    Granite.Drawing.BufferSurface surface = new Granite.Drawing.BufferSurface (padded_size, padded_size);
    Cairo.Context cr = surface.context;

    cr.set_source_rgba (0, 0, 0, 0.35);
    cr.rectangle (0, 0, padded_size, padded_size);
    cr.paint ();

    Gdk.Pixbuf flag;
    Gtk.IconTheme icon_theme = get_icon_theme_engine ();
    try {
        flag = icon_theme.load_icon (ICON_FLAGGED_PAGE, size, Gtk.IconLookupFlags.FORCE_SIZE);
    } catch (Error e) {
        return null;
    }
    
    Gdk.cairo_set_source_pixbuf (cr, flag, flag_padding, flag_padding);
    cr.paint ();
    flag_trinket_cache = surface.load_to_pixbuf ();
    return flag_trinket_cache;
}

private void generate_rating_strings () {
    string menu_base = "%s";
    string label_base = _("Rate %s");
    string tooltip_base = _("Set rating to %s");
    string progress_base = _("Setting rating to %s");
    string display_rating_menu_base = "%s";
    string display_rating_label_base = _("Display %s");
    string display_rating_tooltip_base = _("Only show photos with a rating of %s");
    string display_rating_or_higher_menu_base = _("%s or Better");
    string display_rating_or_higher_label_base = _("Display %s or Better");
    string display_rating_or_higher_tooltip_base = _("Only show photos with a rating of %s or better");

    RATE_ONE_MENU = menu_base.printf (get_stars (Rating.ONE));
    RATE_TWO_MENU = menu_base.printf (get_stars (Rating.TWO));
    RATE_THREE_MENU = menu_base.printf (get_stars (Rating.THREE));
    RATE_FOUR_MENU = menu_base.printf (get_stars (Rating.FOUR));
    RATE_FIVE_MENU = menu_base.printf (get_stars (Rating.FIVE));

    RATE_ONE_LABEL = label_base.printf (get_stars (Rating.ONE));
    RATE_TWO_LABEL = label_base.printf (get_stars (Rating.TWO));
    RATE_THREE_LABEL = label_base.printf (get_stars (Rating.THREE));
    RATE_FOUR_LABEL = label_base.printf (get_stars (Rating.FOUR));
    RATE_FIVE_LABEL = label_base.printf (get_stars (Rating.FIVE));

    RATE_ONE_TOOLTIP = tooltip_base.printf (get_stars (Rating.ONE));
    RATE_TWO_TOOLTIP = tooltip_base.printf (get_stars (Rating.TWO));
    RATE_THREE_TOOLTIP = tooltip_base.printf (get_stars (Rating.THREE));
    RATE_FOUR_TOOLTIP = tooltip_base.printf (get_stars (Rating.FOUR));
    RATE_FIVE_TOOLTIP = tooltip_base.printf (get_stars (Rating.FIVE));

    RATE_ONE_PROGRESS = progress_base.printf (get_stars (Rating.ONE));
    RATE_TWO_PROGRESS = progress_base.printf (get_stars (Rating.TWO));
    RATE_THREE_PROGRESS = progress_base.printf (get_stars (Rating.THREE));
    RATE_FOUR_PROGRESS = progress_base.printf (get_stars (Rating.FOUR));
    RATE_FIVE_PROGRESS = progress_base.printf (get_stars (Rating.FIVE));

    DISPLAY_ONE_OR_HIGHER_MENU = display_rating_or_higher_menu_base.printf (get_stars (Rating.ONE));
    DISPLAY_TWO_OR_HIGHER_MENU = display_rating_or_higher_menu_base.printf (get_stars (Rating.TWO));
    DISPLAY_THREE_OR_HIGHER_MENU = display_rating_or_higher_menu_base.printf (get_stars (Rating.THREE));
    DISPLAY_FOUR_OR_HIGHER_MENU = display_rating_or_higher_menu_base.printf (get_stars (Rating.FOUR));
    DISPLAY_FIVE_OR_HIGHER_MENU = display_rating_menu_base.printf (get_stars (Rating.FIVE));

    DISPLAY_ONE_OR_HIGHER_LABEL = display_rating_or_higher_label_base.printf (get_stars (Rating.ONE));
    DISPLAY_TWO_OR_HIGHER_LABEL = display_rating_or_higher_label_base.printf (get_stars (Rating.TWO));
    DISPLAY_THREE_OR_HIGHER_LABEL = display_rating_or_higher_label_base.printf (get_stars (Rating.THREE));
    DISPLAY_FOUR_OR_HIGHER_LABEL = display_rating_or_higher_label_base.printf (get_stars (Rating.FOUR));
    DISPLAY_FIVE_OR_HIGHER_LABEL = display_rating_label_base.printf (get_stars (Rating.FIVE));

    DISPLAY_ONE_OR_HIGHER_TOOLTIP = display_rating_or_higher_tooltip_base.printf (get_stars (Rating.ONE));
    DISPLAY_TWO_OR_HIGHER_TOOLTIP = display_rating_or_higher_tooltip_base.printf (get_stars (Rating.TWO));
    DISPLAY_THREE_OR_HIGHER_TOOLTIP = display_rating_or_higher_tooltip_base.printf (get_stars (Rating.THREE));
    DISPLAY_FOUR_OR_HIGHER_TOOLTIP = display_rating_or_higher_tooltip_base.printf (get_stars (Rating.FOUR));
    DISPLAY_FIVE_OR_HIGHER_TOOLTIP = display_rating_tooltip_base.printf (get_stars (Rating.FIVE));
}

private string RATE_ONE_MENU;
private string RATE_ONE_LABEL;
private string RATE_ONE_TOOLTIP;
private string RATE_ONE_PROGRESS;

private string RATE_TWO_MENU;
private string RATE_TWO_LABEL;
private string RATE_TWO_TOOLTIP;
private string RATE_TWO_PROGRESS;

private string RATE_THREE_MENU;
private string RATE_THREE_LABEL;
private string RATE_THREE_TOOLTIP;
private string RATE_THREE_PROGRESS;

private string RATE_FOUR_MENU;
private string RATE_FOUR_LABEL;
private string RATE_FOUR_TOOLTIP;
private string RATE_FOUR_PROGRESS;

private string RATE_FIVE_MENU;
private string RATE_FIVE_LABEL;
private string RATE_FIVE_TOOLTIP;
private string RATE_FIVE_PROGRESS;

private string DISPLAY_ONE_OR_HIGHER_MENU;
private string DISPLAY_ONE_OR_HIGHER_LABEL;
private string DISPLAY_ONE_OR_HIGHER_TOOLTIP;

private string DISPLAY_TWO_OR_HIGHER_MENU;
private string DISPLAY_TWO_OR_HIGHER_LABEL;
private string DISPLAY_TWO_OR_HIGHER_TOOLTIP;

private string DISPLAY_THREE_OR_HIGHER_MENU;
private string DISPLAY_THREE_OR_HIGHER_LABEL;
private string DISPLAY_THREE_OR_HIGHER_TOOLTIP;

private string DISPLAY_FOUR_OR_HIGHER_MENU;
private string DISPLAY_FOUR_OR_HIGHER_LABEL;
private string DISPLAY_FOUR_OR_HIGHER_TOOLTIP;

private string DISPLAY_FIVE_OR_HIGHER_MENU;
private string DISPLAY_FIVE_OR_HIGHER_LABEL;
private string DISPLAY_FIVE_OR_HIGHER_TOOLTIP;

public const string DELETE_PHOTOS_MENU = _("_Delete");
public const string DELETE_FROM_TRASH_TOOLTIP = _("Remove the selected photos from the trash");
public const string DELETE_FROM_LIBRARY_TOOLTIP = _("Remove the selected photos from the library");

public const string RESTORE_PHOTOS_MENU = _("_Restore");
public const string RESTORE_PHOTOS_TOOLTIP = _("Move the selected photos back into the library");

public const string JUMP_TO_FILE_MENU = _("Show in File Mana_ger");
public const string JUMP_TO_FILE_TOOLTIP = _("Open the selected photo's directory in the file manager");

public string jump_to_file_failed (Error err) {
    return _("Unable to open in file manager: %s").printf (err.message);
}

public const string REMOVE_FROM_LIBRARY_MENU = _("R_emove From Library");

public const string MOVE_TO_TRASH_MENU = _("_Move to Trash");

public const string SELECT_ALL_MENU = _("Select _All");
public const string SELECT_ALL_TOOLTIP = _("Select all items");

private Gtk.IconFactory factory = null;
private Gee.HashMap<string, Gdk.Pixbuf> icon_cache = null;
Gee.HashMap<string, Gdk.Pixbuf> scaled_icon_cache = null;

private string HH_MM_FORMAT_STRING = null;
private string HH_MM_SS_FORMAT_STRING = null;
private string LONG_DATE_FORMAT_STRING = null;
private string START_MULTIDAY_DATE_FORMAT_STRING = null;
private string END_MULTIDAY_DATE_FORMAT_STRING = null;
private string START_MULTIMONTH_DATE_FORMAT_STRING = null;

public void init () {
    // load application-wide stock icons as IconSets
    factory = new Gtk.IconFactory ();

    File icons_dir = AppDirs.get_resources_dir ().get_child ("icons");
    add_stock_icon (icons_dir.get_child ("crop.svg"), CROP);
    add_stock_icon (icons_dir.get_child ("redeye.png"), REDEYE);
    add_stock_icon (icons_dir.get_child ("image-adjust.svg"), ADJUST);
    add_stock_icon (icons_dir.get_child ("pin-toolbar.svg"), PIN_TOOLBAR);
    add_stock_icon (icons_dir.get_child ("make-primary.svg"), MAKE_PRIMARY);
    add_stock_icon (icons_dir.get_child ("straighten.svg"), STRAIGHTEN);
    add_stock_icon (icons_dir.get_child ("enhance.png"), ENHANCE);
    add_stock_icon (icons_dir.get_child ("crop-pivot-reticle.png"), CROP_PIVOT_RETICLE);
    add_stock_icon (icons_dir.get_child ("merge.svg"), MERGE);

    add_stock_icon_from_themed_icon (new GLib.ThemedIcon (ICON_VIDEOS_PAGE), ICON_VIDEOS_PAGE);
    add_stock_icon_from_themed_icon (new GLib.ThemedIcon (ICON_SINGLE_PHOTO), ICON_SINGLE_PHOTO);
    add_stock_icon_from_themed_icon (new GLib.ThemedIcon (ICON_CAMERAS), ICON_CAMERAS);

<<<<<<< HEAD
    add_stock_icon_from_themed_icon (new GLib.ThemedIcon (ICON_FILTER_PHOTOS),
                                     ICON_FILTER_PHOTOS_DISABLED, dim_pixbuf);
    add_stock_icon_from_themed_icon (new GLib.ThemedIcon (ICON_FILTER_VIDEOS),
                                     ICON_FILTER_VIDEOS_DISABLED, dim_pixbuf);
    add_stock_icon_from_themed_icon (new GLib.ThemedIcon (ICON_FILTER_RAW),
                                     ICON_FILTER_RAW_DISABLED, dim_pixbuf);
=======
    add_stock_icon_from_themed_icon (new GLib.ThemedIcon (ICON_FILTER_FLAGGED),
                                     ICON_FILTER_FLAGGED_DISABLED, dim_pixbuf);
>>>>>>> bf8f6dee

    factory.add_default ();

    generate_rating_strings ();

    rating_trinket_cache = new Gee.ArrayList < RatingTrinket?> ();
}

public void terminate () {
}

/**
 * @brief Helper for getting a format string that matches the
 * user's LC_TIME settings from the system.  This is intended
 * to help support the use case where a user wants the text
 * from one locale, but the timestamp format of another.
 *
 * Stolen wholesale from code written for Geary by Jim Nelson
 * and from Marcel Stimberg's original patch to Shotwell to
 * try to fix this; both are graciously thanked for their help.
 */
private void fetch_lc_time_format () {
    // temporarily unset LANGUAGE, as it interferes with LC_TIME
    // and friends.
    string? old_language = Environment.get_variable ("LANGUAGE");
    if (old_language != null) {
        Environment.unset_variable ("LANGUAGE");
    }

    // switch LC_MESSAGES to LC_TIME...
    string? old_messages = Intl.setlocale (LocaleCategory.MESSAGES, null);
    string? lc_time = Intl.setlocale (LocaleCategory.TIME, null);

    if (lc_time != null) {
        Intl.setlocale (LocaleCategory.MESSAGES, lc_time);
    }

    // ...precache the timestamp string...
    /// Locale-specific time format for 12-hour time, i.e. 8:31 PM
    /// Precede modifier with a dash ("-") to pad with spaces, otherwise will pad with zeroes
    /// See http://developer.gnome.org/glib/2.32/glib-GDateTime.html#g-date-time-format
    HH_MM_FORMAT_STRING = _("%-I:%M %p");

    /// Locale-specific time format for 12-hour time with seconds, i.e. 8:31:42 PM
    /// Precede modifier with a dash ("-") to pad with spaces, otherwise will pad with zeroes
    /// See http://developer.gnome.org/glib/2.32/glib-GDateTime.html#g-date-time-format
    HH_MM_SS_FORMAT_STRING = _("%-I:%M:%S %p");

    /// Locale-specific calendar date format, i.e. "Tue Mar 08, 2006"
    /// See http://developer.gnome.org/glib/2.32/glib-GDateTime.html#g-date-time-format
    LONG_DATE_FORMAT_STRING = _("%a %b %d, %Y");

    /// Locale-specific starting date format for multi-date strings,
    /// i.e. the "Tue Mar 08" in "Tue Mar 08 - 10, 2006"
    /// See http://developer.gnome.org/glib/2.32/glib-GDateTime.html#g-date-time-format
    START_MULTIDAY_DATE_FORMAT_STRING = _("%a %b %d");

    /// Locale-specific ending date format for multi-date strings,
    /// i.e. the "10, 2006" in "Tue Mar 08 - 10, 2006"
    /// See http://developer.gnome.org/glib/2.32/glib-GDateTime.html#g-date-time-format
    END_MULTIDAY_DATE_FORMAT_STRING = _("%d, %Y");

    /// Locale-specific calendar date format for multi-month strings,
    /// i.e. the "Tue Mar 08" in "Tue Mar 08 to Mon Apr 06, 2006"
    /// See http://developer.gnome.org/glib/2.32/glib-GDateTime.html#g-date-time-format
    START_MULTIMONTH_DATE_FORMAT_STRING = _("%a %b %d");

    // ...put everything back like we found it.
    if (old_messages != null) {
        Intl.setlocale (LocaleCategory.MESSAGES, old_messages);
    }

    if (old_language != null) {
        Environment.set_variable ("LANGUAGE", old_language, true);
    }
}

/**
 * @brief Returns a precached format string that matches the
 * user's LC_TIME settings.
 */
public string get_hh_mm_format_string () {
    if (HH_MM_FORMAT_STRING == null) {
        fetch_lc_time_format ();
    }

    return HH_MM_FORMAT_STRING;
}

public string get_hh_mm_ss_format_string () {
    if (HH_MM_SS_FORMAT_STRING == null) {
        fetch_lc_time_format ();
    }

    return HH_MM_SS_FORMAT_STRING;
}

public string get_long_date_format_string () {
    if (LONG_DATE_FORMAT_STRING == null) {
        fetch_lc_time_format ();
    }

    return LONG_DATE_FORMAT_STRING;
}

public string get_start_multiday_span_format_string () {
    if (START_MULTIDAY_DATE_FORMAT_STRING == null) {
        fetch_lc_time_format ();
    }

    return START_MULTIDAY_DATE_FORMAT_STRING;
}

public string get_end_multiday_span_format_string () {
    if (END_MULTIDAY_DATE_FORMAT_STRING == null) {
        fetch_lc_time_format ();
    }

    return END_MULTIDAY_DATE_FORMAT_STRING;
}

public string get_start_multimonth_span_format_string () {
    if (START_MULTIMONTH_DATE_FORMAT_STRING == null) {
        fetch_lc_time_format ();
    }

    return START_MULTIMONTH_DATE_FORMAT_STRING;
}

public string get_end_multimonth_span_format_string () {
    return get_long_date_format_string ();
}

public File get_ui (string filename) {
    return AppDirs.get_resources_dir ().get_child ("ui").get_child (filename);
}

private const string NONINTERPRETABLE_BADGE_FILE = "noninterpretable-video.png";
private Gdk.Pixbuf? noninterpretable_badge_pixbuf = null;

public Gdk.Pixbuf? get_noninterpretable_badge_pixbuf () {
    if (noninterpretable_badge_pixbuf == null) {
        try {
            noninterpretable_badge_pixbuf = new Gdk.Pixbuf.from_file (AppDirs.get_resources_dir ().get_child (
                        "icons").get_child (NONINTERPRETABLE_BADGE_FILE).get_path ());
        } catch (Error err) {
            error ("VideoReader can't load noninterpretable badge image: %s", err.message);
        }
    }

    return noninterpretable_badge_pixbuf;
}

public Gtk.IconTheme get_icon_theme_engine () {
    Gtk.IconTheme icon_theme = Gtk.IconTheme.get_default ();
    icon_theme.append_search_path (AppDirs.get_resources_dir ().get_child ("icons").get_path ());

    return icon_theme;
}

// This method returns a reference to a cached pixbuf that may be shared throughout the system.
// If the pixbuf is to be modified, make a copy of it.
public Gdk.Pixbuf? get_icon (string name, int scale = DEFAULT_ICON_SCALE) {
    if (scaled_icon_cache != null) {
        string scaled_name = "%s-%d".printf (name, scale);
        if (scaled_icon_cache.has_key (scaled_name))
            return scaled_icon_cache.get (scaled_name);
    }

    // stash icons not available through the UI Manager (i.e. used directly as pixbufs)
    // in the local cache
    if (icon_cache == null)
        icon_cache = new Gee.HashMap<string, Gdk.Pixbuf> ();

    // fetch from cache and if not present, from disk
    Gdk.Pixbuf? pixbuf = icon_cache.get (name);
    if (pixbuf == null) {
        pixbuf = load_icon (name, 0);
        if (pixbuf == null)
            return null;

        icon_cache.set (name, pixbuf);
    }

    if (scale <= 0)
        return pixbuf;

    Gdk.Pixbuf scaled_pixbuf = scale_pixbuf (pixbuf, scale, Gdk.InterpType.BILINEAR, false);

    if (scaled_icon_cache == null)
        scaled_icon_cache = new Gee.HashMap<string, Gdk.Pixbuf> ();

    scaled_icon_cache.set ("%s-%d".printf (name, scale), scaled_pixbuf);

    return scaled_pixbuf;
}

public Gdk.Pixbuf? load_icon (string name, int scale = DEFAULT_ICON_SCALE) {
    File icons_dir = AppDirs.get_resources_dir ().get_child ("icons");

    Gdk.Pixbuf pixbuf = null;
    try {
        pixbuf = new Gdk.Pixbuf.from_file (icons_dir.get_child (name).get_path ());
    } catch (Error err) {
        critical ("Unable to load icon %s: %s", name, err.message);
    }

    if (pixbuf == null)
        return null;

    return (scale > 0) ? scale_pixbuf (pixbuf, scale, Gdk.InterpType.BILINEAR, false) : pixbuf;
}

private void add_stock_icon (File file, string stock_id) {
    Gdk.Pixbuf pixbuf = null;
    try {
        pixbuf = new Gdk.Pixbuf.from_file (file.get_path ());
    } catch (Error err) {
        critical ("Unable to load stock icon %s: %s", stock_id, err.message);
    }

    Gtk.IconSet icon_set = new Gtk.IconSet.from_pixbuf (pixbuf);
    factory.add (stock_id, icon_set);
}

public delegate void AddStockIconModify (Gdk.Pixbuf pixbuf);

private void add_stock_icon_from_themed_icon (GLib.ThemedIcon gicon, string stock_id,
        AddStockIconModify? modify = null) {
    Gtk.IconTheme icon_theme = Gtk.IconTheme.get_default ();
    icon_theme.append_search_path (AppDirs.get_resources_dir ().get_child ("icons").get_path ());

    Gtk.IconInfo? info = icon_theme.lookup_by_gicon (gicon,
                         Resources.DEFAULT_ICON_SCALE, Gtk.IconLookupFlags.FORCE_SIZE);
    if (info == null) {
        debug ("unable to load icon for: %s", stock_id);
        return;
    }

    try {
        Gdk.Pixbuf pix = info.load_icon ();
        if (modify != null) {
            modify (pix);
        }
        Gtk.IconSet icon_set = new Gtk.IconSet.from_pixbuf (pix);
        factory.add (stock_id, icon_set);
    } catch (Error err) {
        debug ("%s", err.message);
    }
}

// Get the directory where our help files live.  Returns a string
// describing the help path we want, or, if we're installed system
// -wide already, returns null.
public static string? get_help_path () {
    // Try looking for our 'index.page' in the build directory.
    //
    // TODO: Need to look for internationalized help before falling back on help/C

    File help_dir = AppDirs.get_exec_dir ().get_child ("help").get_child ("C");
    File help_index = help_dir.get_child ("index.page");

    if (help_index.query_exists (null)) {
        string help_path;

        help_path = help_dir.get_path ();

        if (!help_path.has_suffix ("/"))
            help_path += "/";

        // Found it.
        return help_path;
    }

    // "./help/C/index.page" doesn't exist, so we're installed
    // system-wide, and the caller should assume the default
    // help location.
    return null;
}

public static void launch_help (Gdk.Screen screen, string? anchor = null) throws Error {
    string? help_path = get_help_path ();

    if (help_path != null) {
        // We're running from the build directory; use local help.

        // Allow the caller to request a specific page.
        if (anchor != null) {
            help_path += anchor;
        }

        string[] argv = new string[3];
        argv[0] = "gnome-help";
        argv[1] = help_path;
        argv[2] = null;

        Pid pid;
        if (Process.spawn_async (AppDirs.get_exec_dir ().get_path (), argv, null,
                                 SpawnFlags.SEARCH_PATH | SpawnFlags.STDERR_TO_DEV_NULL, null, out pid)) {
            return;
        }

        warning ("Unable to launch %s", argv[0]);
    }

    // launch from system-installed help
    if (anchor != null) {
        sys_show_uri (screen, "ghelp:shotwell" + anchor);
    } else {
        sys_show_uri (screen, "ghelp:shotwell");
    }
}

public string to_css_color (Gdk.RGBA color) {
    int r = (int) (color.red * 255);
    int g = (int) (color.green * 255);
    int b = (int) (color.blue * 255);

    return "rgb(%d, %d, %d)".printf (r, g, b);
}

public const int ALL_DATA = -1;

private static Gee.Map<Gtk.Widget, Gtk.CssProvider> providers = null;

public static void style_widget (Gtk.Widget widget, string stylesheet) {
    if (providers == null)
        providers = new Gee.HashMap<Gtk.Widget, Gtk.CssProvider> ();

    if (providers.has_key (widget))
        widget.get_style_context ().remove_provider (providers.get (widget));

    Gtk.CssProvider styler = new Gtk.CssProvider ();

    try {
        styler.load_from_data (stylesheet, ALL_DATA);
    } catch (Error e) {
        warning ("couldn't parse widget stylesheet '%s': %s", stylesheet,
                 e.message);
        // short-circuit return -- if the stylesheet couldn't be interpreted
        // then we can't do anything more
        return;
    }

    widget.get_style_context ().add_provider (styler,
            Gtk.STYLE_PROVIDER_PRIORITY_APPLICATION);

    providers.set (widget, styler);
}

public const string SIDEBAR_PANED_STYLESHEET =
    """ .paned {
    border-style: inset;
    border-right-width: 1px;
    }""";


public const string INSET_FRAME_STYLESHEET =
    """ .frame {
    border-style: inset;
    border-width: 1px;
    }""";

public const string SCROLL_FRAME_STYLESHEET =
    """ GtkScrolledWindow {
    border-width: 0;
    border-style: none;
    border-radius: 0;
    padding: 0;
    }

    .frame {
    border-width: 0px;
    border-style: none;
    border-radius: 0;
    padding: 0;
    }""";

public const string PAGE_STYLESHEET =
    """ .frame {
    border-width: 1px;
    border-style: inset;
    border-radius: 0;

    padding: 0;
    }""";

public const string VIEWPORT_STYLESHEET =
    """ GtkViewport {
    border-width: 1px;
    border-style: inset;
    border-radius: 0;
    padding: 0;
    }""";

public const string ONIMAGE_FONT_COLOR = "#000000";
public const string ONIMAGE_FONT_BACKGROUND = "rgba(255,255,255,0.5)";
}<|MERGE_RESOLUTION|>--- conflicted
+++ resolved
@@ -125,27 +125,10 @@
 public const string ICON_MISSING_FILES = "process-stop";
 public const string ICON_PHOTOS = "folder-pictures";
 public const string ICON_SINGLE_PHOTO = "image-x-generic";
-<<<<<<< HEAD
-public const string ICON_FILTER_PHOTOS = "filter-photos";
-public const string ICON_FILTER_PHOTOS_DISABLED = "filter-photos-disabled";
-public const string ICON_FILTER_VIDEOS = "filter-videos";
-public const string ICON_FILTER_VIDEOS_DISABLED = "filter-videos-disabled";
-public const string ICON_FILTER_RAW = "filter-raw";
-public const string ICON_FILTER_RAW_DISABLED = "filter-raw-disabled";
 public const string ICON_TRASH_EMPTY = "user-trash";
 public const string ICON_TRASH_FULL = "user-trash-full";
 public const string ICON_VIDEOS_PAGE = "videos-page";
 public const string ICON_FLAGGED_PAGE = "edit-flag";
-=======
-public const string ICON_FILTER_FLAGGED = "filter-flagged";
-public const string ICON_FILTER_FLAGGED_DISABLED = "filter-flagged-disabled";
-public const string ICON_TRASH_EMPTY = "user-trash";
-public const string ICON_TRASH_FULL = "user-trash-full";
-public const string ICON_VIDEOS_PAGE = "videos-page";
-public const string ICON_FLAGGED_PAGE = "flag-page";
-public const string ICON_FLAGGED_TRINKET = "flag-trinket.png";
-public const string ICON_EDIT_FLAGGED = "filter-flagged";
->>>>>>> bf8f6dee
 
 public const string ROTATE_CW_MENU = _("Rotate _Right");
 public const string ROTATE_CW_LABEL = _("Rotate");
@@ -827,18 +810,6 @@
     add_stock_icon_from_themed_icon (new GLib.ThemedIcon (ICON_SINGLE_PHOTO), ICON_SINGLE_PHOTO);
     add_stock_icon_from_themed_icon (new GLib.ThemedIcon (ICON_CAMERAS), ICON_CAMERAS);
 
-<<<<<<< HEAD
-    add_stock_icon_from_themed_icon (new GLib.ThemedIcon (ICON_FILTER_PHOTOS),
-                                     ICON_FILTER_PHOTOS_DISABLED, dim_pixbuf);
-    add_stock_icon_from_themed_icon (new GLib.ThemedIcon (ICON_FILTER_VIDEOS),
-                                     ICON_FILTER_VIDEOS_DISABLED, dim_pixbuf);
-    add_stock_icon_from_themed_icon (new GLib.ThemedIcon (ICON_FILTER_RAW),
-                                     ICON_FILTER_RAW_DISABLED, dim_pixbuf);
-=======
-    add_stock_icon_from_themed_icon (new GLib.ThemedIcon (ICON_FILTER_FLAGGED),
-                                     ICON_FILTER_FLAGGED_DISABLED, dim_pixbuf);
->>>>>>> bf8f6dee
-
     factory.add_default ();
 
     generate_rating_strings ();
