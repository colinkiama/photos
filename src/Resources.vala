/* Copyright 2009-2013 Yorba Foundation
 *
 * This software is licensed under the GNU LGPL (version 2.1 or later).
 * See the COPYING file in this distribution.
 */

// defined by ./configure or Makefile and included by gcc -D
extern const string _PREFIX;
extern const string _VERSION;
extern const string GETTEXT_PACKAGE;
extern const string _LIB;
extern const string _LIBEXECDIR;
extern const string? _GIT_VERSION;

namespace Resources {
public const string APP_TITLE = _("Photos");
public const string APP_LIBRARY_ROLE = _("Photo Manager");
public const string APP_DIRECT_ROLE = _("Photo Viewer");
public const string APP_VERSION = _VERSION;

#if _GITVERSION
public const string? GIT_VERSION = _GIT_VERSION;
#else
public const string? GIT_VERSION = null;
#endif

public const string COPYRIGHT = _("Copyright 2009-2013 Yorba Foundation");
public const string APP_GETTEXT_PACKAGE = GETTEXT_PACKAGE;

public const string YORBA_URL = "http://www.yorba.org";
public const string WIKI_URL = "http://redmine.yorba.org/projects/shotwell/wiki/Shotwell";
public const string FAQ_URL = "http://redmine.yorba.org/projects/shotwell/wiki/ShotwellFAQ";
public const string BUG_DB_URL = "https://bugs.launchpad.net/pantheon-photos";
public const string DIR_PATTERN_URI_SYSWIDE = "ghelp:shotwell?other-files";

private const string LIB = _LIB;
private const string LIBEXECDIR = _LIBEXECDIR;


public const string PREFIX = _PREFIX;

public const double TRANSIENT_WINDOW_OPACITY = 0.90;

public const int DEFAULT_ICON_SCALE = 24;

public const string[] AUTHORS = {
    "Jim Nelson <jim@yorba.org>",
    "Lucas Beeler <lucas@yorba.org>",
    "Allison Barlow <allison@yorba.org>",
    "Eric Gregory <eric@yorba.org>",
    "Clinton Rogers <clinton@yorba.org>",
    null
};

public const string LICENSE = """
                              Shotwell is free software; you can redistribute it and/or modify it under the
                              terms of the GNU Lesser General Public License as published by the Free
                              Software Foundation; either version 2.1 of the License, or (at your option)
                              any later version.

                              Shotwell is distributed in the hope that it will be useful, but WITHOUT
                              ANY WARRANTY; without even the implied warranty of MERCHANTABILITY or FITNESS
                              FOR A PARTICULAR PURPOSE.  See the GNU Lesser General Public License for
                              more details.

                              You should have received a copy of the GNU Lesser General Public License
                              along with Shotwell; if not, write to the Free Software Foundation, Inc.,
                              51 Franklin St, Fifth Floor, Boston, MA  02110-1301 USA
                              """;

public const string CLOCKWISE = "object-rotate-right";
public const string COUNTERCLOCKWISE = "object-rotate-left";
public const string HFLIP = "object-flip-horizontal";
public const string VFLIP = "object-flip-vertical";
public const string CROP = "shotwell-crop";
public const string STRAIGHTEN = "shotwell-straighten";
public const string REDEYE = "shotwell-redeye";
public const string ADJUST = "shotwell-adjust";
public const string PIN_TOOLBAR = "shotwell-pin-toolbar";
public const string MAKE_PRIMARY = "shotwell-make-primary";
public const string IMPORT = "shotwell-import";
public const string IMPORT_ALL = "shotwell-import-all";
public const string ENHANCE = "shotwell-auto-enhance";
public const string CROP_PIVOT_RETICLE = "shotwell-crop-pivot-reticle";
public const string PUBLISH = "applications-internet";
public const string MERGE = "shotwell-merge-events";

public const string ICON_APP = "multimedia-photo-manager";
public const string ICON_APP16 = "multimedia-photo-manager";
public const string ICON_APP24 = "multimedia-photo-manager";

public const string APP_ICONS[] = { ICON_APP, ICON_APP16, ICON_APP24 };

public const string ICON_ABOUT_LOGO = "multimedia-photo-manager";
public const string ICON_GENERIC_PLUGIN = "generic-plugin.png";
public const string ICON_SLIDESHOW_EXTENSION_POINT = "media-playback-start";
public const string ICON_RATING_REJECTED = "rejected.svg";
public const string ICON_FILTER_REJECTED_OR_BETTER = "all-rejected.png";
public const int ICON_FILTER_REJECTED_OR_BETTER_FIXED_SIZE = 32;
public const string ICON_FILTER_UNRATED_OR_BETTER = "shotwell-16.svg";
public const int ICON_FILTER_UNRATED_OR_BETTER_FIXED_SIZE = 16;
public const string ICON_FILTER_ONE_OR_BETTER = "one-star-filter-plus.svg";
public const string ICON_FILTER_TWO_OR_BETTER = "two-star-filter-plus.svg";
public const string ICON_FILTER_THREE_OR_BETTER = "three-star-filter-plus.svg";
public const string ICON_FILTER_FOUR_OR_BETTER = "four-star-filter-plus.svg";
public const string ICON_FILTER_FIVE = "five-star-filter.svg";
public const string ICON_ZOOM_IN = "zoom-in-symbolic";
public const string ICON_ZOOM_OUT = "zoom-out-symbolic";
public const int ICON_ZOOM_SCALE = 16;

public const string ICON_CAMERAS = "camera-photo";
public const string ICON_EVENTS = "office-calendar";
public const string ICON_ONE_EVENT = "office-calendar";
public const string ICON_NO_EVENT = "office-calendar";
public const string ICON_ONE_TAG = "folder-tag";
public const string ICON_TAGS = "folder-tag";
public const string ICON_FOLDER_CLOSED = "folder";
public const string ICON_FOLDER_OPEN = "folder-open";
public const string ICON_FOLDER_DOCUMENTS = "folder-documents";
public const string ICON_IMPORTING = "go-down";
public const string ICON_LAST_IMPORT = "document-open-recent";
public const string ICON_MISSING_FILES = "process-stop";
public const string ICON_PHOTOS = "folder-pictures";
public const string ICON_SINGLE_PHOTO = "image-x-generic";
public const string ICON_FILTER_PHOTOS = "filter-photos";
public const string ICON_FILTER_PHOTOS_DISABLED = "filter-photos-disabled";
public const string ICON_FILTER_VIDEOS = "filter-videos";
public const string ICON_FILTER_VIDEOS_DISABLED = "filter-videos-disabled";
public const string ICON_FILTER_RAW = "filter-raw";
public const string ICON_FILTER_RAW_DISABLED = "filter-raw-disabled";
public const string ICON_FILTER_FLAGGED = "filter-flagged";
public const string ICON_FILTER_FLAGGED_DISABLED = "filter-flagged-disabled";
public const string ICON_TRASH_EMPTY = "user-trash";
public const string ICON_TRASH_FULL = "user-trash-full";
public const string ICON_VIDEOS_PAGE = "videos-page";
public const string ICON_FLAGGED_PAGE = "flag-page";
public const string ICON_FLAGGED_TRINKET = "flag-trinket.png";

public const string ROTATE_CW_MENU = _("Rotate _Right");
public const string ROTATE_CW_LABEL = _("Rotate");
public const string ROTATE_CW_FULL_LABEL = _("Rotate Right");
public const string ROTATE_CW_TOOLTIP = _("Rotate the photos right (press Ctrl to rotate left)");

public const string ROTATE_CCW_MENU = _("Rotate _Left");
public const string ROTATE_CCW_LABEL = _("Rotate");
public const string ROTATE_CCW_FULL_LABEL = _("Rotate Left");
public const string ROTATE_CCW_TOOLTIP = _("Rotate the photos left");

<<<<<<< HEAD
public const string HFLIP_MENU = _ ("Flip Hori_zontally");
public const string HFLIP_LABEL = _ ("Flip Horizontally");
public const string HFLIP_TOOLTIP = _ ("Flip the image horizontally");

public const string VFLIP_MENU = _ ("Flip Verti_cally");
public const string VFLIP_LABEL = _ ("Flip Vertically");
public const string VFLIP_TOOLTIP = _ ("Flip the image vertically");
=======
public const string HFLIP_MENU = _("Flip Hori_zontally");
public const string HFLIP_LABEL = _("Flip Horizontally");

public const string VFLIP_MENU = _("Flip Verti_cally");
public const string VFLIP_LABEL = _("Flip Vertically");
>>>>>>> cd6cc93a

public const string ENHANCE_MENU = _("_Enhance");
public const string ENHANCE_LABEL = _("Enhance");
public const string ENHANCE_TOOLTIP = _("Automatically improve the photo's appearance");

public const string COPY_ADJUSTMENTS_MENU = _("_Copy Color Adjustments");
public const string COPY_ADJUSTMENTS_LABEL = _("Copy Color Adjustments");
public const string COPY_ADJUSTMENTS_TOOLTIP = _("Copy the color adjustments applied to the photo");

public const string PASTE_ADJUSTMENTS_MENU = _("_Paste Color Adjustments");
public const string PASTE_ADJUSTMENTS_LABEL = _("Paste Color Adjustments");
public const string PASTE_ADJUSTMENTS_TOOLTIP = _("Apply copied color adjustments to the selected photos");

public const string CROP_MENU = _("_Crop");
public const string CROP_LABEL = _("Crop");
public const string CROP_TOOLTIP = _("Crop the photo's size");

public const string STRAIGHTEN_MENU = _("_Straighten");
public const string STRAIGHTEN_LABEL = _("Straighten");
public const string STRAIGHTEN_TOOLTIP = _("Straighten the photo");

public const string RED_EYE_MENU = _("_Red-eye");
public const string RED_EYE_LABEL = _("Red-eye");
public const string RED_EYE_TOOLTIP = _("Reduce or eliminate any red-eye effects in the photo");

public const string ADJUST_MENU = _("_Adjust");
public const string ADJUST_LABEL = _("Adjust");
public const string ADJUST_TOOLTIP = _("Adjust the photo's color and tone");

public const string REVERT_MENU = _("Re_vert to Original");
public const string REVERT_LABEL = _("Revert to Original");

public const string REVERT_EDITABLE_MENU = _("Revert External E_dits");
public const string REVERT_EDITABLE_TOOLTIP = _("Revert to the master photo");

public const string SET_BACKGROUND_MENU = _("Set as _Desktop Background");
public const string SET_BACKGROUND_TOOLTIP = _("Set selected image to be the new desktop background");
public const string SET_BACKGROUND_SLIDESHOW_MENU = _("Set as _Desktop Slideshow...");

public const string UNDO_MENU = _("_Undo");
public const string UNDO_LABEL = _("Undo");

public const string REDO_MENU = _("_Redo");
public const string REDO_LABEL = _("Redo");

public const string RENAME_EVENT_MENU = _("Re_name Event...");
public const string RENAME_EVENT_LABEL = _("Rename Event");

public const string MAKE_KEY_PHOTO_MENU = _("Make _Key Photo for Event");
public const string MAKE_KEY_PHOTO_LABEL = _("Make Key Photo for Event");

public const string NEW_EVENT_MENU = _("_New Event");
public const string NEW_EVENT_LABEL = _("New Event");

public const string SET_PHOTO_EVENT_LABEL = _("Move Photos");
public const string SET_PHOTO_EVENT_TOOLTIP = _("Move photos to an event");

public const string MERGE_MENU = _("_Merge Events");
public const string MERGE_LABEL = _("Merge");
public const string MERGE_TOOLTIP = _("Combine events into a single event");

public const string RATING_MENU = _("_Set Rating");
public const string RATING_LABEL = _("Set Rating");
public const string RATING_TOOLTIP = _("Change the rating of your photo");

public const string INCREASE_RATING_MENU = _("_Increase");
public const string INCREASE_RATING_LABEL = _("Increase Rating");

public const string DECREASE_RATING_MENU = _("_Decrease");
public const string DECREASE_RATING_LABEL = _("Decrease Rating");

public const string RATE_UNRATED_MENU = _("_Unrated");
public const string RATE_UNRATED_COMBO_BOX = _("Unrated");
public const string RATE_UNRATED_LABEL = _("Rate Unrated");
public const string RATE_UNRATED_PROGRESS = _("Setting as unrated");
public const string RATE_UNRATED_TOOLTIP = _("Remove any ratings");

public const string RATE_REJECTED_MENU = _("_Rejected");
public const string RATE_REJECTED_COMBO_BOX = _("Rejected");
public const string RATE_REJECTED_LABEL = _("Rate Rejected");
public const string RATE_REJECTED_PROGRESS = _("Setting as rejected");
public const string RATE_REJECTED_TOOLTIP = _("Set rating to rejected");

public const string DISPLAY_REJECTED_ONLY_MENU = _("Rejected Only");
public const string DISPLAY_REJECTED_ONLY_LABEL = _("Rejected Only");
public const string DISPLAY_REJECTED_ONLY_TOOLTIP = _("Show only rejected photos");

public const string DISPLAY_REJECTED_OR_HIGHER_MENU = _("All + Rejected");
public const string DISPLAY_REJECTED_OR_HIGHER_LABEL = _("Show all photos, including rejected");
public const string DISPLAY_REJECTED_OR_HIGHER_TOOLTIP = _("Show all photos, including rejected");

public const string DISPLAY_UNRATED_OR_HIGHER_MENU = _("All Photos");
public const string DISPLAY_UNRATED_OR_HIGHER_LABEL = _("Show all photos");
public const string DISPLAY_UNRATED_OR_HIGHER_TOOLTIP = _("Show all photos");

public const string VIEW_RATINGS_MENU = _("_Ratings");
public const string VIEW_RATINGS_TOOLTIP = _("Display each photo's rating");

public const string FILTER_PHOTOS_MENU = _("_Filter Photos");
public const string FILTER_PHOTOS_LABEL = _("Filter Photos");
public const string FILTER_PHOTOS_TOOLTIP = _("Limit the number of photos displayed based on a filter");

public const string DUPLICATE_PHOTO_MENU = _("_Duplicate");
public const string DUPLICATE_PHOTO_LABEL = _("Duplicate");
public const string DUPLICATE_PHOTO_TOOLTIP = _("Make a duplicate of the photo");

public const string EXPORT_MENU = _("_Export...");

public const string PRINT_MENU = _("_Print...");

public const string PUBLISH_MENU = _("Pu_blish...");
public const string PUBLISH_LABEL = _("Publish");
public const string PUBLISH_TOOLTIP = _("Publish to various websites");

public const string EDIT_TITLE_MENU = _("Edit _Title...");
public const string EDIT_TITLE_LABEL = _("Edit Title");

public const string EDIT_COMMENT_MENU = _("Edit _Comment...");
public const string EDIT_COMMENT_LABEL = _("Edit Comment");

public const string EDIT_EVENT_COMMENT_MENU = _("Edit Event _Comment...");
public const string EDIT_EVENT_COMMENT_LABEL = _("Edit Event Comment");

public const string ADJUST_DATE_TIME_MENU = _("_Adjust Date and Time...");
public const string ADJUST_DATE_TIME_LABEL = _("Adjust Date and Time");

public const string ADD_TAGS_MENU = _("Add _Tags...");
public const string ADD_TAGS_CONTEXT_MENU = _("_Add Tags...");
public const string ADD_TAGS_TITLE = _("Add Tags");

public const string PREFERENCES_MENU = _("_Preferences");

public const string EXTERNAL_EDIT_MENU = _("Open With E_xternal Editor");

public const string EXTERNAL_EDIT_RAW_MENU = _("Open With RA_W Editor");

public const string OPEN_WITH_MENU = _("_Open With...");
public const string OPEN_WITH_LABEL = _("Open With");
public const string OPEN_WITH_TOOLTIP = _("Open photo with external editor");

public const string OPEN_WITH_RAW_MENU = _("_Open With RAW Editor...");
public const string OPEN_WITH_RAW_LABEL = _("Open With Raw Editor");
public const string OPEN_WITH_RAW_TOOLTIP = _("Open photo with external RAW editor");

public const string SEND_TO_MENU = _("Send _To...");
public const string SEND_TO_CONTEXT_MENU = _("Send T_o...");

public const string FIND_MENU = _("_Find...");
public const string FIND_LABEL = _("Find");
public const string FIND_TOOLTIP = _("Find an image by typing text that appears in its name or tags");

public const string FLAG_MENU = _("_Flag");

public const string UNFLAG_MENU = _("Un_flag");

public string launch_editor_failed (Error err) {
    return _("Unable to launch editor: %s").printf (err.message);
}

public string add_tags_label (string[] names) {
    if (names.length == 1)
        return _("Add Tag \"%s\"").printf (HierarchicalTagUtilities.get_basename (names[0]));
    else if (names.length == 2)
        return _("Add Tags \"%s\" and \"%s\"").printf (
                   HierarchicalTagUtilities.get_basename (names[0]),
                   HierarchicalTagUtilities.get_basename (names[1]));
    else
        return _("Add Tags");
}

public string delete_tag_menu (string name) {
    return _("_Delete Tag \"%s\"").printf (name);
}

public string delete_tag_label (string name) {
    return _("Delete Tag \"%s\"").printf (name);
}

public const string DELETE_TAG_TITLE = _("Delete Tag");
public const string DELETE_TAG_SIDEBAR_MENU = _("_Delete");

public const string NEW_CHILD_TAG_SIDEBAR_MENU = _("_New");

public string rename_tag_menu (string name) {
    return _("Re_name Tag \"%s\"...").printf (name);
}

public string rename_tag_label (string old_name, string new_name) {
    return _("Rename Tag \"%s\" to \"%s\"").printf (old_name, new_name);
}

public const string RENAME_TAG_SIDEBAR_MENU = _("_Rename...");

public const string MODIFY_TAGS_MENU = _("Modif_y Tags...");
public const string MODIFY_TAGS_LABEL = _("Modify Tags");

public string tag_photos_label (string name, int count) {
    return ((count == 1) ? _("Tag Photo as \"%s\"") : _("Tag Photos as \"%s\"")).printf (name);
}

public string tag_photos_tooltip (string name, int count) {
    return ((count == 1) ? _("Tag the selected photo as \"%s\"") :
            _("Tag the selected photos as \"%s\"")).printf (name);
}

public string untag_photos_menu (string name, int count) {
    return ((count == 1) ? _("Remove Tag \"%s\" From _Photo") :
            _("Remove Tag \"%s\" From _Photos")).printf (name);
}

public string untag_photos_label (string name, int count) {
    return ((count == 1) ? _("Remove Tag \"%s\" From Photo") :
            _("Remove Tag \"%s\" From Photos")).printf (name);
}

public static string rename_tag_exists_message (string name) {
    return _("Unable to rename tag to \"%s\" because the tag already exists.").printf (name);
}

public static string rename_search_exists_message (string name) {
    return _("Unable to rename search to \"%s\" because the search already exists.").printf (name);
}

public const string DEFAULT_SAVED_SEARCH_NAME = _("Smart Album");

public const string DELETE_SAVED_SEARCH_DIALOG_TITLE = _("Delete Album");

public const string DELETE_SEARCH_MENU = _("_Delete");
public const string EDIT_SEARCH_MENU = _("_Edit...");
public const string RENAME_SEARCH_MENU = _("Re_name...");

public string rename_search_label (string old_name, string new_name) {
    return _("Rename Search \"%s\" to \"%s\"").printf (old_name, new_name);
}

public string delete_search_label (string name) {
    return _("Delete Search \"%s\"").printf (name);
}

private unowned string rating_menu (Rating rating) {
    switch (rating) {
    case Rating.REJECTED:
        return RATE_REJECTED_MENU;
    case Rating.UNRATED:
        return RATE_UNRATED_MENU;
    case Rating.ONE:
        return RATE_ONE_MENU;
    case Rating.TWO:
        return RATE_TWO_MENU;
    case Rating.THREE:
        return RATE_THREE_MENU;
    case Rating.FOUR:
        return RATE_FOUR_MENU;
    case Rating.FIVE:
        return RATE_FIVE_MENU;
    default:
        return RATE_UNRATED_MENU;
    }
}

private unowned string rating_label (Rating rating) {
    switch (rating) {
    case Rating.REJECTED:
        return RATE_REJECTED_LABEL;
    case Rating.UNRATED:
        return RATE_UNRATED_LABEL;
    case Rating.ONE:
        return RATE_ONE_LABEL;
    case Rating.TWO:
        return RATE_TWO_LABEL;
    case Rating.THREE:
        return RATE_THREE_LABEL;
    case Rating.FOUR:
        return RATE_FOUR_LABEL;
    case Rating.FIVE:
        return RATE_FIVE_LABEL;
    default:
        return RATE_UNRATED_LABEL;
    }
}

private unowned string rating_combo_box (Rating rating) {
    switch (rating) {
    case Rating.REJECTED:
        return RATE_REJECTED_COMBO_BOX;
    case Rating.UNRATED:
        return RATE_UNRATED_COMBO_BOX;
    case Rating.ONE:
        return RATE_ONE_MENU;
    case Rating.TWO:
        return RATE_TWO_MENU;
    case Rating.THREE:
        return RATE_THREE_MENU;
    case Rating.FOUR:
        return RATE_FOUR_MENU;
    case Rating.FIVE:
        return RATE_FIVE_MENU;
    default:
        return RATE_UNRATED_MENU;
    }
}

private string get_rating_filter_tooltip (RatingFilter filter) {
    switch (filter) {
    case RatingFilter.REJECTED_OR_HIGHER:
        return Resources.DISPLAY_REJECTED_OR_HIGHER_TOOLTIP;

    case RatingFilter.ONE_OR_HIGHER:
        return Resources.DISPLAY_ONE_OR_HIGHER_TOOLTIP;

    case RatingFilter.TWO_OR_HIGHER:
        return Resources.DISPLAY_TWO_OR_HIGHER_TOOLTIP;

    case RatingFilter.THREE_OR_HIGHER:
        return Resources.DISPLAY_THREE_OR_HIGHER_TOOLTIP;

    case RatingFilter.FOUR_OR_HIGHER:
        return Resources.DISPLAY_FOUR_OR_HIGHER_TOOLTIP;

    case RatingFilter.FIVE_ONLY:
    case RatingFilter.FIVE_OR_HIGHER:
        return Resources.DISPLAY_FIVE_OR_HIGHER_TOOLTIP;

    case RatingFilter.REJECTED_ONLY:
        return Resources.DISPLAY_REJECTED_ONLY_TOOLTIP;

    case RatingFilter.UNRATED_OR_HIGHER:
    default:
        return Resources.DISPLAY_UNRATED_OR_HIGHER_TOOLTIP;
    }
}

private string rating_progress (Rating rating) {
    switch (rating) {
    case Rating.REJECTED:
        return RATE_REJECTED_PROGRESS;
    case Rating.UNRATED:
        return RATE_UNRATED_PROGRESS;
    case Rating.ONE:
        return RATE_ONE_PROGRESS;
    case Rating.TWO:
        return RATE_TWO_PROGRESS;
    case Rating.THREE:
        return RATE_THREE_PROGRESS;
    case Rating.FOUR:
        return RATE_FOUR_PROGRESS;
    case Rating.FIVE:
        return RATE_FIVE_PROGRESS;
    default:
        return RATE_UNRATED_PROGRESS;
    }
}

private const int[] rating_thresholds = { 0, 1, 25, 50, 75, 99 };

private string get_stars (Rating rating) {
    switch (rating) {
    case Rating.ONE:
        return "\xE2\x98\x85";
    case Rating.TWO:
        return "\xE2\x98\x85\xE2\x98\x85";
    case Rating.THREE:
        return "\xE2\x98\x85\xE2\x98\x85\xE2\x98\x85";
    case Rating.FOUR:
        return "\xE2\x98\x85\xE2\x98\x85\xE2\x98\x85\xE2\x98\x85";
    case Rating.FIVE:
        return "\xE2\x98\x85\xE2\x98\x85\xE2\x98\x85\xE2\x98\x85\xE2\x98\x85";
    default:
        return "";
    }
}

private struct RatingTrinket {
    public int stars;
    public int scale;
    public Gdk.Pixbuf icon;
}

private static Gee.ArrayList < RatingTrinket?> rating_trinket_cache;

private Gdk.Pixbuf? get_rating_trinket (Rating rating, int scale) {

    int stars = rating.serialize ();

    if (stars <= 0 || stars > 5)
        return null;

    foreach (RatingTrinket trinket in rating_trinket_cache)
        if (trinket.stars == stars && trinket.scale == scale)
            return trinket.icon;

    int width = scale * stars;
    int height = scale;

    Granite.Drawing.BufferSurface surface = new Granite.Drawing.BufferSurface (width, height);
    Cairo.Context cr = surface.context;

    cr.set_source_rgba (0, 0, 0, 0.8);
    cr.rectangle (0, 0, width, height);
    cr.paint ();

    Gtk.IconTheme icon_theme = get_icon_theme_engine ();
    Gdk.Pixbuf star;

    try {
        star = icon_theme.load_icon ("starred-symbolic", scale, Gtk.IconLookupFlags.FORCE_SIZE);
    } catch (Error e) {
        return null;
    }

    for (int i = 0; i < rating.serialize (); i++) {
        Gdk.cairo_set_source_pixbuf (cr, star, i * scale, 0);
        cr.paint ();
    }

    RatingTrinket trinket = {stars, scale, surface.load_to_pixbuf ()};
    rating_trinket_cache.add (trinket);

    return trinket.icon;

}


private void generate_rating_strings () {
    string menu_base = "%s";
    string label_base = _("Rate %s");
    string tooltip_base = _("Set rating to %s");
    string progress_base = _("Setting rating to %s");
    string display_rating_menu_base = "%s";
    string display_rating_label_base = _("Display %s");
    string display_rating_tooltip_base = _("Only show photos with a rating of %s");
    string display_rating_or_higher_menu_base = _("%s or Better");
    string display_rating_or_higher_label_base = _("Display %s or Better");
    string display_rating_or_higher_tooltip_base = _("Only show photos with a rating of %s or better");

    RATE_ONE_MENU = menu_base.printf (get_stars (Rating.ONE));
    RATE_TWO_MENU = menu_base.printf (get_stars (Rating.TWO));
    RATE_THREE_MENU = menu_base.printf (get_stars (Rating.THREE));
    RATE_FOUR_MENU = menu_base.printf (get_stars (Rating.FOUR));
    RATE_FIVE_MENU = menu_base.printf (get_stars (Rating.FIVE));

    RATE_ONE_LABEL = label_base.printf (get_stars (Rating.ONE));
    RATE_TWO_LABEL = label_base.printf (get_stars (Rating.TWO));
    RATE_THREE_LABEL = label_base.printf (get_stars (Rating.THREE));
    RATE_FOUR_LABEL = label_base.printf (get_stars (Rating.FOUR));
    RATE_FIVE_LABEL = label_base.printf (get_stars (Rating.FIVE));

    RATE_ONE_TOOLTIP = tooltip_base.printf (get_stars (Rating.ONE));
    RATE_TWO_TOOLTIP = tooltip_base.printf (get_stars (Rating.TWO));
    RATE_THREE_TOOLTIP = tooltip_base.printf (get_stars (Rating.THREE));
    RATE_FOUR_TOOLTIP = tooltip_base.printf (get_stars (Rating.FOUR));
    RATE_FIVE_TOOLTIP = tooltip_base.printf (get_stars (Rating.FIVE));

    RATE_ONE_PROGRESS = progress_base.printf (get_stars (Rating.ONE));
    RATE_TWO_PROGRESS = progress_base.printf (get_stars (Rating.TWO));
    RATE_THREE_PROGRESS = progress_base.printf (get_stars (Rating.THREE));
    RATE_FOUR_PROGRESS = progress_base.printf (get_stars (Rating.FOUR));
    RATE_FIVE_PROGRESS = progress_base.printf (get_stars (Rating.FIVE));

    DISPLAY_ONE_OR_HIGHER_MENU = display_rating_or_higher_menu_base.printf (get_stars (Rating.ONE));
    DISPLAY_TWO_OR_HIGHER_MENU = display_rating_or_higher_menu_base.printf (get_stars (Rating.TWO));
    DISPLAY_THREE_OR_HIGHER_MENU = display_rating_or_higher_menu_base.printf (get_stars (Rating.THREE));
    DISPLAY_FOUR_OR_HIGHER_MENU = display_rating_or_higher_menu_base.printf (get_stars (Rating.FOUR));
    DISPLAY_FIVE_OR_HIGHER_MENU = display_rating_menu_base.printf (get_stars (Rating.FIVE));

    DISPLAY_ONE_OR_HIGHER_LABEL = display_rating_or_higher_label_base.printf (get_stars (Rating.ONE));
    DISPLAY_TWO_OR_HIGHER_LABEL = display_rating_or_higher_label_base.printf (get_stars (Rating.TWO));
    DISPLAY_THREE_OR_HIGHER_LABEL = display_rating_or_higher_label_base.printf (get_stars (Rating.THREE));
    DISPLAY_FOUR_OR_HIGHER_LABEL = display_rating_or_higher_label_base.printf (get_stars (Rating.FOUR));
    DISPLAY_FIVE_OR_HIGHER_LABEL = display_rating_label_base.printf (get_stars (Rating.FIVE));

    DISPLAY_ONE_OR_HIGHER_TOOLTIP = display_rating_or_higher_tooltip_base.printf (get_stars (Rating.ONE));
    DISPLAY_TWO_OR_HIGHER_TOOLTIP = display_rating_or_higher_tooltip_base.printf (get_stars (Rating.TWO));
    DISPLAY_THREE_OR_HIGHER_TOOLTIP = display_rating_or_higher_tooltip_base.printf (get_stars (Rating.THREE));
    DISPLAY_FOUR_OR_HIGHER_TOOLTIP = display_rating_or_higher_tooltip_base.printf (get_stars (Rating.FOUR));
    DISPLAY_FIVE_OR_HIGHER_TOOLTIP = display_rating_tooltip_base.printf (get_stars (Rating.FIVE));
}

private string RATE_ONE_MENU;
private string RATE_ONE_LABEL;
private string RATE_ONE_TOOLTIP;
private string RATE_ONE_PROGRESS;

private string RATE_TWO_MENU;
private string RATE_TWO_LABEL;
private string RATE_TWO_TOOLTIP;
private string RATE_TWO_PROGRESS;

private string RATE_THREE_MENU;
private string RATE_THREE_LABEL;
private string RATE_THREE_TOOLTIP;
private string RATE_THREE_PROGRESS;

private string RATE_FOUR_MENU;
private string RATE_FOUR_LABEL;
private string RATE_FOUR_TOOLTIP;
private string RATE_FOUR_PROGRESS;

private string RATE_FIVE_MENU;
private string RATE_FIVE_LABEL;
private string RATE_FIVE_TOOLTIP;
private string RATE_FIVE_PROGRESS;

private string DISPLAY_ONE_OR_HIGHER_MENU;
private string DISPLAY_ONE_OR_HIGHER_LABEL;
private string DISPLAY_ONE_OR_HIGHER_TOOLTIP;

private string DISPLAY_TWO_OR_HIGHER_MENU;
private string DISPLAY_TWO_OR_HIGHER_LABEL;
private string DISPLAY_TWO_OR_HIGHER_TOOLTIP;

private string DISPLAY_THREE_OR_HIGHER_MENU;
private string DISPLAY_THREE_OR_HIGHER_LABEL;
private string DISPLAY_THREE_OR_HIGHER_TOOLTIP;

private string DISPLAY_FOUR_OR_HIGHER_MENU;
private string DISPLAY_FOUR_OR_HIGHER_LABEL;
private string DISPLAY_FOUR_OR_HIGHER_TOOLTIP;

private string DISPLAY_FIVE_OR_HIGHER_MENU;
private string DISPLAY_FIVE_OR_HIGHER_LABEL;
private string DISPLAY_FIVE_OR_HIGHER_TOOLTIP;

public const string DELETE_PHOTOS_MENU = _("_Delete");
public const string DELETE_FROM_TRASH_TOOLTIP = _("Remove the selected photos from the trash");
public const string DELETE_FROM_LIBRARY_TOOLTIP = _("Remove the selected photos from the library");

public const string RESTORE_PHOTOS_MENU = _("_Restore");
public const string RESTORE_PHOTOS_TOOLTIP = _("Move the selected photos back into the library");

public const string JUMP_TO_FILE_MENU = _("Show in File Mana_ger");
public const string JUMP_TO_FILE_TOOLTIP = _("Open the selected photo's directory in the file manager");

public string jump_to_file_failed (Error err) {
    return _("Unable to open in file manager: %s").printf (err.message);
}

public const string REMOVE_FROM_LIBRARY_MENU = _("R_emove From Library");

public const string MOVE_TO_TRASH_MENU = _("_Move to Trash");

public const string SELECT_ALL_MENU = _("Select _All");
public const string SELECT_ALL_TOOLTIP = _("Select all items");

private Gtk.IconFactory factory = null;
private Gee.HashMap<string, Gdk.Pixbuf> icon_cache = null;
Gee.HashMap<string, Gdk.Pixbuf> scaled_icon_cache = null;

private string HH_MM_FORMAT_STRING = null;
private string HH_MM_SS_FORMAT_STRING = null;
private string LONG_DATE_FORMAT_STRING = null;
private string START_MULTIDAY_DATE_FORMAT_STRING = null;
private string END_MULTIDAY_DATE_FORMAT_STRING = null;
private string START_MULTIMONTH_DATE_FORMAT_STRING = null;

public void init () {
    // load application-wide stock icons as IconSets
    factory = new Gtk.IconFactory ();

    File icons_dir = AppDirs.get_resources_dir ().get_child ("icons");
    add_stock_icon (icons_dir.get_child ("crop.svg"), CROP);
    add_stock_icon (icons_dir.get_child ("redeye.png"), REDEYE);
    add_stock_icon (icons_dir.get_child ("image-adjust.svg"), ADJUST);
    add_stock_icon (icons_dir.get_child ("pin-toolbar.svg"), PIN_TOOLBAR);
    add_stock_icon (icons_dir.get_child ("make-primary.svg"), MAKE_PRIMARY);
    add_stock_icon (icons_dir.get_child ("import.svg"), IMPORT);
    add_stock_icon (icons_dir.get_child ("straighten.svg"), STRAIGHTEN);
    add_stock_icon (icons_dir.get_child ("import-all.png"), IMPORT_ALL);
    add_stock_icon (icons_dir.get_child ("enhance.png"), ENHANCE);
    add_stock_icon (icons_dir.get_child ("crop-pivot-reticle.png"), CROP_PIVOT_RETICLE);
    add_stock_icon (icons_dir.get_child ("merge.svg"), MERGE);
    add_stock_icon_from_themed_icon (new GLib.ThemedIcon (ICON_FLAGGED_PAGE), ICON_FLAGGED_PAGE);
    add_stock_icon_from_themed_icon (new GLib.ThemedIcon (ICON_VIDEOS_PAGE), ICON_VIDEOS_PAGE);
    add_stock_icon_from_themed_icon (new GLib.ThemedIcon (ICON_SINGLE_PHOTO), ICON_SINGLE_PHOTO);
    add_stock_icon_from_themed_icon (new GLib.ThemedIcon (ICON_CAMERAS), ICON_CAMERAS);

    add_stock_icon_from_themed_icon (new GLib.ThemedIcon (ICON_FILTER_FLAGGED),
                                     ICON_FILTER_FLAGGED_DISABLED, dim_pixbuf);
    add_stock_icon_from_themed_icon (new GLib.ThemedIcon (ICON_FILTER_PHOTOS),
                                     ICON_FILTER_PHOTOS_DISABLED, dim_pixbuf);
    add_stock_icon_from_themed_icon (new GLib.ThemedIcon (ICON_FILTER_VIDEOS),
                                     ICON_FILTER_VIDEOS_DISABLED, dim_pixbuf);
    add_stock_icon_from_themed_icon (new GLib.ThemedIcon (ICON_FILTER_RAW),
                                     ICON_FILTER_RAW_DISABLED, dim_pixbuf);

    factory.add_default ();

    generate_rating_strings ();

    rating_trinket_cache = new Gee.ArrayList < RatingTrinket?> ();
}

public void terminate () {
}

/**
 * @brief Helper for getting a format string that matches the
 * user's LC_TIME settings from the system.  This is intended
 * to help support the use case where a user wants the text
 * from one locale, but the timestamp format of another.
 *
 * Stolen wholesale from code written for Geary by Jim Nelson
 * and from Marcel Stimberg's original patch to Shotwell to
 * try to fix this; both are graciously thanked for their help.
 */
private void fetch_lc_time_format () {
    // temporarily unset LANGUAGE, as it interferes with LC_TIME
    // and friends.
    string? old_language = Environment.get_variable ("LANGUAGE");
    if (old_language != null) {
        Environment.unset_variable ("LANGUAGE");
    }

    // switch LC_MESSAGES to LC_TIME...
    string? old_messages = Intl.setlocale (LocaleCategory.MESSAGES, null);
    string? lc_time = Intl.setlocale (LocaleCategory.TIME, null);

    if (lc_time != null) {
        Intl.setlocale (LocaleCategory.MESSAGES, lc_time);
    }

    // ...precache the timestamp string...
    /// Locale-specific time format for 12-hour time, i.e. 8:31 PM
    /// Precede modifier with a dash ("-") to pad with spaces, otherwise will pad with zeroes
    /// See http://developer.gnome.org/glib/2.32/glib-GDateTime.html#g-date-time-format
    HH_MM_FORMAT_STRING = _("%-I:%M %p");

    /// Locale-specific time format for 12-hour time with seconds, i.e. 8:31:42 PM
    /// Precede modifier with a dash ("-") to pad with spaces, otherwise will pad with zeroes
    /// See http://developer.gnome.org/glib/2.32/glib-GDateTime.html#g-date-time-format
    HH_MM_SS_FORMAT_STRING = _("%-I:%M:%S %p");

    /// Locale-specific calendar date format, i.e. "Tue Mar 08, 2006"
    /// See http://developer.gnome.org/glib/2.32/glib-GDateTime.html#g-date-time-format
    LONG_DATE_FORMAT_STRING = _("%a %b %d, %Y");

    /// Locale-specific starting date format for multi-date strings,
    /// i.e. the "Tue Mar 08" in "Tue Mar 08 - 10, 2006"
    /// See http://developer.gnome.org/glib/2.32/glib-GDateTime.html#g-date-time-format
    START_MULTIDAY_DATE_FORMAT_STRING = _("%a %b %d");

    /// Locale-specific ending date format for multi-date strings,
    /// i.e. the "10, 2006" in "Tue Mar 08 - 10, 2006"
    /// See http://developer.gnome.org/glib/2.32/glib-GDateTime.html#g-date-time-format
    END_MULTIDAY_DATE_FORMAT_STRING = _("%d, %Y");

    /// Locale-specific calendar date format for multi-month strings,
    /// i.e. the "Tue Mar 08" in "Tue Mar 08 to Mon Apr 06, 2006"
    /// See http://developer.gnome.org/glib/2.32/glib-GDateTime.html#g-date-time-format
    START_MULTIMONTH_DATE_FORMAT_STRING = _("%a %b %d");

    // ...put everything back like we found it.
    if (old_messages != null) {
        Intl.setlocale (LocaleCategory.MESSAGES, old_messages);
    }

    if (old_language != null) {
        Environment.set_variable ("LANGUAGE", old_language, true);
    }
}

/**
 * @brief Returns a precached format string that matches the
 * user's LC_TIME settings.
 */
public string get_hh_mm_format_string () {
    if (HH_MM_FORMAT_STRING == null) {
        fetch_lc_time_format ();
    }

    return HH_MM_FORMAT_STRING;
}

public string get_hh_mm_ss_format_string () {
    if (HH_MM_SS_FORMAT_STRING == null) {
        fetch_lc_time_format ();
    }

    return HH_MM_SS_FORMAT_STRING;
}

public string get_long_date_format_string () {
    if (LONG_DATE_FORMAT_STRING == null) {
        fetch_lc_time_format ();
    }

    return LONG_DATE_FORMAT_STRING;
}

public string get_start_multiday_span_format_string () {
    if (START_MULTIDAY_DATE_FORMAT_STRING == null) {
        fetch_lc_time_format ();
    }

    return START_MULTIDAY_DATE_FORMAT_STRING;
}

public string get_end_multiday_span_format_string () {
    if (END_MULTIDAY_DATE_FORMAT_STRING == null) {
        fetch_lc_time_format ();
    }

    return END_MULTIDAY_DATE_FORMAT_STRING;
}

public string get_start_multimonth_span_format_string () {
    if (START_MULTIMONTH_DATE_FORMAT_STRING == null) {
        fetch_lc_time_format ();
    }

    return START_MULTIMONTH_DATE_FORMAT_STRING;
}

public string get_end_multimonth_span_format_string () {
    return get_long_date_format_string ();
}

public File get_ui (string filename) {
    return AppDirs.get_resources_dir ().get_child ("ui").get_child (filename);
}

private const string NONINTERPRETABLE_BADGE_FILE = "noninterpretable-video.png";
private Gdk.Pixbuf? noninterpretable_badge_pixbuf = null;

public Gdk.Pixbuf? get_noninterpretable_badge_pixbuf () {
    if (noninterpretable_badge_pixbuf == null) {
        try {
            noninterpretable_badge_pixbuf = new Gdk.Pixbuf.from_file (AppDirs.get_resources_dir ().get_child (
                        "icons").get_child (NONINTERPRETABLE_BADGE_FILE).get_path ());
        } catch (Error err) {
            error ("VideoReader can't load noninterpretable badge image: %s", err.message);
        }
    }

    return noninterpretable_badge_pixbuf;
}

public Gtk.IconTheme get_icon_theme_engine () {
    Gtk.IconTheme icon_theme = Gtk.IconTheme.get_default ();
    icon_theme.append_search_path (AppDirs.get_resources_dir ().get_child ("icons").get_path ());

    return icon_theme;
}

// This method returns a reference to a cached pixbuf that may be shared throughout the system.
// If the pixbuf is to be modified, make a copy of it.
public Gdk.Pixbuf? get_icon (string name, int scale = DEFAULT_ICON_SCALE) {
    if (scaled_icon_cache != null) {
        string scaled_name = "%s-%d".printf (name, scale);
        if (scaled_icon_cache.has_key (scaled_name))
            return scaled_icon_cache.get (scaled_name);
    }

    // stash icons not available through the UI Manager (i.e. used directly as pixbufs)
    // in the local cache
    if (icon_cache == null)
        icon_cache = new Gee.HashMap<string, Gdk.Pixbuf> ();

    // fetch from cache and if not present, from disk
    Gdk.Pixbuf? pixbuf = icon_cache.get (name);
    if (pixbuf == null) {
        pixbuf = load_icon (name, 0);
        if (pixbuf == null)
            return null;

        icon_cache.set (name, pixbuf);
    }

    if (scale <= 0)
        return pixbuf;

    Gdk.Pixbuf scaled_pixbuf = scale_pixbuf (pixbuf, scale, Gdk.InterpType.BILINEAR, false);

    if (scaled_icon_cache == null)
        scaled_icon_cache = new Gee.HashMap<string, Gdk.Pixbuf> ();

    scaled_icon_cache.set ("%s-%d".printf (name, scale), scaled_pixbuf);

    return scaled_pixbuf;
}

public Gdk.Pixbuf? load_icon (string name, int scale = DEFAULT_ICON_SCALE) {
    File icons_dir = AppDirs.get_resources_dir ().get_child ("icons");

    Gdk.Pixbuf pixbuf = null;
    try {
        pixbuf = new Gdk.Pixbuf.from_file (icons_dir.get_child (name).get_path ());
    } catch (Error err) {
        critical ("Unable to load icon %s: %s", name, err.message);
    }

    if (pixbuf == null)
        return null;

    return (scale > 0) ? scale_pixbuf (pixbuf, scale, Gdk.InterpType.BILINEAR, false) : pixbuf;
}

private void add_stock_icon (File file, string stock_id) {
    Gdk.Pixbuf pixbuf = null;
    try {
        pixbuf = new Gdk.Pixbuf.from_file (file.get_path ());
    } catch (Error err) {
        critical ("Unable to load stock icon %s: %s", stock_id, err.message);
    }

    Gtk.IconSet icon_set = new Gtk.IconSet.from_pixbuf (pixbuf);
    factory.add (stock_id, icon_set);
}

public delegate void AddStockIconModify (Gdk.Pixbuf pixbuf);

private void add_stock_icon_from_themed_icon (GLib.ThemedIcon gicon, string stock_id,
        AddStockIconModify? modify = null) {
    Gtk.IconTheme icon_theme = Gtk.IconTheme.get_default ();
    icon_theme.append_search_path (AppDirs.get_resources_dir ().get_child ("icons").get_path ());

    Gtk.IconInfo? info = icon_theme.lookup_by_gicon (gicon,
                         Resources.DEFAULT_ICON_SCALE, Gtk.IconLookupFlags.FORCE_SIZE);
    if (info == null) {
        debug ("unable to load icon for: %s", stock_id);
        return;
    }

    try {
        Gdk.Pixbuf pix = info.load_icon ();
        if (modify != null) {
            modify (pix);
        }
        Gtk.IconSet icon_set = new Gtk.IconSet.from_pixbuf (pix);
        factory.add (stock_id, icon_set);
    } catch (Error err) {
        debug ("%s", err.message);
    }
}

// Get the directory where our help files live.  Returns a string
// describing the help path we want, or, if we're installed system
// -wide already, returns null.
public static string? get_help_path () {
    // Try looking for our 'index.page' in the build directory.
    //
    // TODO: Need to look for internationalized help before falling back on help/C

    File help_dir = AppDirs.get_exec_dir ().get_child ("help").get_child ("C");
    File help_index = help_dir.get_child ("index.page");

    if (help_index.query_exists (null)) {
        string help_path;

        help_path = help_dir.get_path ();

        if (!help_path.has_suffix ("/"))
            help_path += "/";

        // Found it.
        return help_path;
    }

    // "./help/C/index.page" doesn't exist, so we're installed
    // system-wide, and the caller should assume the default
    // help location.
    return null;
}

public static void launch_help (Gdk.Screen screen, string? anchor = null) throws Error {
    string? help_path = get_help_path ();

    if (help_path != null) {
        // We're running from the build directory; use local help.

        // Allow the caller to request a specific page.
        if (anchor != null) {
            help_path += anchor;
        }

        string[] argv = new string[3];
        argv[0] = "gnome-help";
        argv[1] = help_path;
        argv[2] = null;

        Pid pid;
        if (Process.spawn_async (AppDirs.get_exec_dir ().get_path (), argv, null,
                                 SpawnFlags.SEARCH_PATH | SpawnFlags.STDERR_TO_DEV_NULL, null, out pid)) {
            return;
        }

        warning ("Unable to launch %s", argv[0]);
    }

    // launch from system-installed help
    if (anchor != null) {
        sys_show_uri (screen, "ghelp:shotwell" + anchor);
    } else {
        sys_show_uri (screen, "ghelp:shotwell");
    }
}

public string to_css_color (Gdk.RGBA color) {
    int r = (int) (color.red * 255);
    int g = (int) (color.green * 255);
    int b = (int) (color.blue * 255);

    return "rgb(%d, %d, %d)".printf (r, g, b);
}

public const int ALL_DATA = -1;

private static Gee.Map<Gtk.Widget, Gtk.CssProvider> providers = null;

public static void style_widget (Gtk.Widget widget, string stylesheet) {
    if (providers == null)
        providers = new Gee.HashMap<Gtk.Widget, Gtk.CssProvider> ();

    if (providers.has_key (widget))
        widget.get_style_context ().remove_provider (providers.get (widget));

    Gtk.CssProvider styler = new Gtk.CssProvider ();

    try {
        styler.load_from_data (stylesheet, ALL_DATA);
    } catch (Error e) {
        warning ("couldn't parse widget stylesheet '%s': %s", stylesheet,
                 e.message);
        // short-circuit return -- if the stylesheet couldn't be interpreted
        // then we can't do anything more
        return;
    }

    widget.get_style_context ().add_provider (styler,
            Gtk.STYLE_PROVIDER_PRIORITY_APPLICATION);

    providers.set (widget, styler);
}

public const string SIDEBAR_PANED_STYLESHEET =
    """ .paned {
    border-style: inset;
    border-right-width: 1px;
    }""";


public const string INSET_FRAME_STYLESHEET =
    """ .frame {
    border-style: inset;
    border-width: 1px;
    }""";

public const string SCROLL_FRAME_STYLESHEET =
    """ GtkScrolledWindow {
    border-width: 0;
    border-style: none;
    border-radius: 0;
    padding: 0;
    }

    .frame {
    border-width: 0px;
    border-style: none;
    border-radius: 0;
    padding: 0;
    }""";

public const string PAGE_STYLESHEET =
    """ .frame {
    border-width: 1px;
    border-style: inset;
    border-radius: 0;

    padding: 0;
    }""";

public const string VIEWPORT_STYLESHEET =
    """ GtkViewport {
    border-width: 1px;
    border-style: inset;
    border-radius: 0;
    padding: 0;
    }""";

public const string ONIMAGE_FONT_COLOR = "#000000";
public const string ONIMAGE_FONT_BACKGROUND = "rgba(255,255,255,0.5)";
}<|MERGE_RESOLUTION|>--- conflicted
+++ resolved
@@ -146,21 +146,13 @@
 public const string ROTATE_CCW_FULL_LABEL = _("Rotate Left");
 public const string ROTATE_CCW_TOOLTIP = _("Rotate the photos left");
 
-<<<<<<< HEAD
-public const string HFLIP_MENU = _ ("Flip Hori_zontally");
-public const string HFLIP_LABEL = _ ("Flip Horizontally");
-public const string HFLIP_TOOLTIP = _ ("Flip the image horizontally");
-
-public const string VFLIP_MENU = _ ("Flip Verti_cally");
-public const string VFLIP_LABEL = _ ("Flip Vertically");
-public const string VFLIP_TOOLTIP = _ ("Flip the image vertically");
-=======
 public const string HFLIP_MENU = _("Flip Hori_zontally");
 public const string HFLIP_LABEL = _("Flip Horizontally");
+public const string HFLIP_TOOLTIP = _("Flip the image horizontally");
 
 public const string VFLIP_MENU = _("Flip Verti_cally");
 public const string VFLIP_LABEL = _("Flip Vertically");
->>>>>>> cd6cc93a
+public const string VFLIP_TOOLTIP = _("Flip the image vertically");
 
 public const string ENHANCE_MENU = _("_Enhance");
 public const string ENHANCE_LABEL = _("Enhance");
