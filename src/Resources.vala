/* Copyright 2009-2013 Yorba Foundation
 *
 * This software is licensed under the GNU LGPL (version 2.1 or later).
 * See the COPYING file in this distribution.
 */

// defined by ./configure or Makefile and included by gcc -D
extern const string _PREFIX;
extern const string _VERSION;
extern const string GETTEXT_PACKAGE;
extern const string _LIB;
extern const string _LIBEXECDIR;
extern const string? _GIT_VERSION;

namespace Resources {
public const string APP_TITLE = _("Photos");
public const string APP_TITLE_VIEWER = _("Photos Viewer");
public const string APP_LIBRARY_ROLE = _("Photo Manager");
public const string APP_DIRECT_ROLE = _("Photo Viewer");
public const string APP_VERSION = _VERSION;

#if _GITVERSION
public const string? GIT_VERSION = _GIT_VERSION;
#else
public const string? GIT_VERSION = null;
#endif

public const string COPYRIGHT = _("2009-2014 Yorba Foundation\nCopyright © 2014 Photos Developers");
public const string APP_GETTEXT_PACKAGE = GETTEXT_PACKAGE;

public const string YORBA_URL = "http://www.yorba.org";
public const string WIKI_URL = "http://redmine.yorba.org/projects/shotwell/wiki/Shotwell";
public const string FAQ_URL = "http://redmine.yorba.org/projects/shotwell/wiki/ShotwellFAQ";
public const string PROJECT_URL = "https://launchpad.net/pantheon-photos";
public const string BUG_DB_URL = "https://bugs.launchpad.net/pantheon-photos";
public const string TRANSLATE_URL = "https://bugs.launchpad.net/pantheon-photos";
public const string HELP_URL = "http://elementaryos.org/answers/+/shotwell/all/newest";
public const string DIR_PATTERN_URI_SYSWIDE = "ghelp:shotwell?other-files";

private const string LIB = _LIB;
private const string LIBEXECDIR = _LIBEXECDIR;


public const string PREFIX = _PREFIX;

public const double TRANSIENT_WINDOW_OPACITY = 0.90;

public const int DEFAULT_ICON_SCALE = 24;

public const string[] AUTHORS = {
    "Jim Nelson <jim@yorba.org>",
    "Lucas Beeler <lucas@yorba.org>",
    "Allison Barlow <allison@yorba.org>",
    "Eric Gregory <eric@yorba.org>",
    "Clinton Rogers <clinton@yorba.org>",
    null
};

<<<<<<< HEAD
public const string LICENSE = 
                              "Shotwell is free software; you can redistribute it and/or modify it under the " +
                              "terms of the GNU Lesser General Public License as published by the Free " +
                              "Software Foundation; either version 2.1 of the License, or (at your option) " +
                              "any later version. \n\n" +

                              "Shotwell is distributed in the hope that it will be useful, but WITHOUT " +
                              "ANY WARRANTY; without even the implied warranty of MERCHANTABILITY or FITNESS " +
                              "FOR A PARTICULAR PURPOSE.  See the GNU Lesser General Public License for " +
                              "more details. \n\n" +

                              "You should have received a copy of the GNU Lesser General Public License " +
                              "along with Shotwell; if not, write to the Free Software Foundation, Inc., " +
                              "51 Franklin St, Fifth Floor, Boston, MA  02110-1301 USA";
=======
public const string LICENSE = """Shotwell is free software; you can redistribute it and/or modify it under the
terms of the GNU Lesser General Public License as published by the Free
Software Foundation; either version 2.1 of the License, or (at your option)
any later version.

Shotwell is distributed in the hope that it will be useful, but WITHOUT
ANY WARRANTY; without even the implied warranty of MERCHANTABILITY or FITNESS
FOR A PARTICULAR PURPOSE.  See the GNU Lesser General Public License for
more details.

You should have received a copy of the GNU Lesser General Public License
along with Shotwell; if not, write to the Free Software Foundation, Inc.,
51 Franklin St, Fifth Floor, Boston, MA  02110-1301 USA""";
>>>>>>> aa112fcd

public const string CLOCKWISE = "object-rotate-right";
public const string COUNTERCLOCKWISE = "object-rotate-left";
public const string HFLIP = "object-flip-horizontal";
public const string VFLIP = "object-flip-vertical";
public const string CROP = "shotwell-crop";
public const string STRAIGHTEN = "shotwell-straighten";
public const string REDEYE = "shotwell-redeye";
public const string ADJUST = "shotwell-adjust";
public const string PIN_TOOLBAR = "shotwell-pin-toolbar";
public const string MAKE_PRIMARY = "shotwell-make-primary";
public const string IMPORT = "shotwell-import";
public const string IMPORT_ALL = "shotwell-import-all";
public const string ENHANCE = "shotwell-auto-enhance";
public const string HIDE_PANE = "pane-hide-symbolic";
public const string SHOW_PANE = "pane-show-symbolic";
public const string CROP_PIVOT_RETICLE = "shotwell-crop-pivot-reticle";
public const string PUBLISH = "applications-internet";
public const string EDIT_FLAG= "edit-flag";
public const string MERGE = "shotwell-merge-events";

public const string ICON_APP = "multimedia-photo-manager";
public const string ICON_APP16 = "multimedia-photo-manager";
public const string ICON_APP24 = "multimedia-photo-manager";

public const string APP_ICONS[] = { ICON_APP, ICON_APP16, ICON_APP24 };

public const string ICON_ABOUT_LOGO = "multimedia-photo-manager";
public const string ICON_GENERIC_PLUGIN = "generic-plugin.png";
public const string ICON_SLIDESHOW_EXTENSION_POINT = "media-playback-start";
public const string ICON_RATING_REJECTED = "rejected.svg";
public const string ICON_FILTER_REJECTED_OR_BETTER = "all-rejected.png";
public const int ICON_FILTER_REJECTED_OR_BETTER_FIXED_SIZE = 32;
public const string ICON_FILTER_UNRATED_OR_BETTER = "shotwell-16.svg";
public const int ICON_FILTER_UNRATED_OR_BETTER_FIXED_SIZE = 16;
public const string ICON_FILTER_ONE_OR_BETTER = "one-star-filter-plus.svg";
public const string ICON_FILTER_TWO_OR_BETTER = "two-star-filter-plus.svg";
public const string ICON_FILTER_THREE_OR_BETTER = "three-star-filter-plus.svg";
public const string ICON_FILTER_FOUR_OR_BETTER = "four-star-filter-plus.svg";
public const string ICON_FILTER_FIVE = "five-star-filter.svg";
public const string ICON_ZOOM_IN = "zoom-in-symbolic";
public const string ICON_ZOOM_OUT = "zoom-out-symbolic";
public const int ICON_ZOOM_SCALE = 16;

public const string ICON_CAMERAS = "camera-photo";
public const string ICON_EVENTS = "office-calendar";
public const string ICON_ONE_EVENT = "office-calendar";
public const string ICON_NO_EVENT = "office-calendar";
public const string ICON_ONE_TAG = "folder-tag";
public const string ICON_TAGS = "folder-tag";
public const string ICON_FOLDER_CLOSED = "folder";
public const string ICON_FOLDER_OPEN = "folder-open";
public const string ICON_FOLDER_DOCUMENTS = "folder-documents";
public const string ICON_IMPORTING = "go-down";
public const string ICON_LAST_IMPORT = "document-open-recent";
public const string ICON_MISSING_FILES = "process-stop";
public const string ICON_PHOTOS = "folder-pictures";
public const string ICON_SINGLE_PHOTO = "image-x-generic";
public const string ICON_TRASH_EMPTY = "user-trash";
public const string ICON_TRASH_FULL = "user-trash-full";
public const string ICON_VIDEOS_PAGE = "videos-page";
public const string ICON_FLAGGED_PAGE = "edit-flag";

public const string ROTATE_CW_MENU = _("Rotate _Right");
public const string ROTATE_CW_LABEL = _("Rotate");
public const string ROTATE_CW_FULL_LABEL = _("Rotate Right");
public const string ROTATE_CW_TOOLTIP = _("Rotate the photos right (press Ctrl to rotate left)");

public const string ROTATE_CCW_MENU = _("Rotate _Left");
public const string ROTATE_CCW_LABEL = _("Rotate");
public const string ROTATE_CCW_FULL_LABEL = _("Rotate Left");
public const string ROTATE_CCW_TOOLTIP = _("Rotate the photos left");

public const string HFLIP_MENU = _("Flip Hori_zontally");
public const string HFLIP_LABEL = _("Flip Horizontally");
public const string HFLIP_TOOLTIP = _("Flip the image horizontally (press Ctrl to flip vertically)");

public const string VFLIP_MENU = _("Flip Verti_cally");
public const string VFLIP_LABEL = _("Flip Vertically");
public const string VFLIP_TOOLTIP = _("Flip the image vertically");

public const string ENHANCE_MENU = _("_Enhance");
public const string ENHANCE_LABEL = _("Enhance");
public const string ENHANCE_TOOLTIP = _("Automatically improve the photo's appearance \n(Overwrites previous color adjustments)");

public const string UNENHANCE_MENU = _("Revert _Enhancement");
public const string UNENHANCE_LABEL = _("Revert Enhancement");

public const string COPY_ADJUSTMENTS_MENU = _("_Copy Color Adjustments");
public const string COPY_ADJUSTMENTS_LABEL = _("Copy Color Adjustments");
public const string COPY_ADJUSTMENTS_TOOLTIP = _("Copy the color adjustments applied to the photo");

public const string PASTE_ADJUSTMENTS_MENU = _("_Paste Color Adjustments");
public const string PASTE_ADJUSTMENTS_LABEL = _("Paste Color Adjustments");
public const string PASTE_ADJUSTMENTS_TOOLTIP = _("Apply copied color adjustments to the selected photos");

public const string CROP_MENU = _("_Crop");
public const string CROP_LABEL = _("Crop");
public const string CROP_TOOLTIP = _("Crop the photo's size");

public const string STRAIGHTEN_MENU = _("_Straighten");
public const string STRAIGHTEN_LABEL = _("Straighten");
public const string STRAIGHTEN_TOOLTIP = _("Straighten the photo");

public const string RED_EYE_MENU = _("_Red-eye");
public const string RED_EYE_LABEL = _("Red-eye");
public const string RED_EYE_TOOLTIP = _("Reduce or eliminate any red-eye effects in the photo");

public const string ADJUST_MENU = _("_Adjust");
public const string ADJUST_LABEL = _("Adjust");
public const string ADJUST_TOOLTIP = _("Adjust the photo's color and tone");

public const string REVERT_MENU = _("Re_vert to Original");
public const string REVERT_LABEL = _("Revert to Original");

public const string REVERT_EDITABLE_MENU = _("Revert External E_dits");
public const string REVERT_EDITABLE_TOOLTIP = _("Revert to the master photo");

public const string SET_BACKGROUND_MENU = _("Set as _Desktop Background");
public const string SET_BACKGROUND_TOOLTIP = _("Set selected image to be the new desktop background");
public const string SET_BACKGROUND_SLIDESHOW_MENU = _("Set as _Desktop Slideshow...");

public const string UNDO_MENU = _("_Undo");
public const string UNDO_LABEL = _("Undo");

public const string REDO_MENU = _("_Redo");
public const string REDO_LABEL = _("Redo");

public const string RENAME_EVENT_MENU = _("Re_name Event...");
public const string RENAME_EVENT_LABEL = _("Rename Event");

public const string MAKE_KEY_PHOTO_MENU = _("Make _Key Photo for Event");
public const string MAKE_KEY_PHOTO_LABEL = _("Make Key Photo for Event");

public const string NEW_EVENT_MENU = _("_New Event");
public const string NEW_EVENT_LABEL = _("New Event");

public const string SET_PHOTO_EVENT_LABEL = _("Move Photos");
public const string SET_PHOTO_EVENT_TOOLTIP = _("Move photos to an event");

public const string MERGE_MENU = _("_Merge Events");
public const string MERGE_LABEL = _("Merge");
public const string MERGE_TOOLTIP = _("Combine events into a single event");

public const string RATING_MENU = _("_Set Rating");
public const string RATING_LABEL = _("Set Rating");
public const string RATING_TOOLTIP = _("Change the rating of your photo");

public const string INCREASE_RATING_MENU = _("_Increase");
public const string INCREASE_RATING_LABEL = _("Increase Rating");

public const string DECREASE_RATING_MENU = _("_Decrease");
public const string DECREASE_RATING_LABEL = _("Decrease Rating");

public const string RATE_UNRATED_MENU = _("_Unrated");
public const string RATE_UNRATED_COMBO_BOX = _("Unrated");
public const string RATE_UNRATED_LABEL = _("Rate Unrated");
public const string RATE_UNRATED_PROGRESS = _("Setting as unrated");
public const string RATE_UNRATED_TOOLTIP = _("Remove any ratings");

public const string RATE_REJECTED_MENU = _("_Rejected");
public const string RATE_REJECTED_COMBO_BOX = _("Rejected");
public const string RATE_REJECTED_LABEL = _("Rate Rejected");
public const string RATE_REJECTED_PROGRESS = _("Setting as rejected");
public const string RATE_REJECTED_TOOLTIP = _("Set rating to rejected");

public const string RATE_UNRATED_DISPLAY_LABEL = _("Rejected");

public const string DISPLAY_REJECTED_ONLY_MENU = _("Rejected Only");
public const string DISPLAY_REJECTED_ONLY_LABEL = _("Rejected Only");
public const string DISPLAY_REJECTED_ONLY_TOOLTIP = _("Show only rejected photos");

public const string DISPLAY_REJECTED_OR_HIGHER_MENU = _("All + Rejected");
public const string DISPLAY_REJECTED_OR_HIGHER_LABEL = _("Show all photos, including rejected");
public const string DISPLAY_REJECTED_OR_HIGHER_TOOLTIP = _("Show all photos, including rejected");

public const string DISPLAY_UNRATED_OR_HIGHER_MENU = _("All Photos");
public const string DISPLAY_UNRATED_OR_HIGHER_LABEL = _("Show all photos");
public const string DISPLAY_UNRATED_OR_HIGHER_TOOLTIP = _("Show all photos");

public const string VIEW_RATINGS_MENU = _("_Ratings");
public const string VIEW_RATINGS_TOOLTIP = _("Display each photo's rating");

public const string FILTER_PHOTOS_MENU = _("_Filter Photos");
public const string FILTER_PHOTOS_LABEL = _("Filter Photos");
public const string FILTER_PHOTOS_TOOLTIP = _("Limit the number of photos displayed based on a filter");

public const string DUPLICATE_PHOTO_MENU = _("_Duplicate");
public const string DUPLICATE_PHOTO_LABEL = _("Duplicate");
public const string DUPLICATE_PHOTO_TOOLTIP = _("Make a duplicate of the photo");

public const string EXPORT_MENU = _("_Export...");

public const string TOGGLE_METAPANE_MENU = _("_Show info panel");
public const string TOGGLE_METAPANE_LABEL = _("Show info panel");
public const string TOGGLE_METAPANE_TOOLTIP = _("Show info panel");

public const string UNTOGGLE_METAPANE_MENU = _("_Hide info panel");
public const string UNTOGGLE_METAPANE_LABEL = _("Hide info panel");
public const string UNTOGGLE_METAPANE_TOOLTIP = _("Hide info panel");

public const string PRINT_MENU = _("_Print...");

public const string PUBLISH_MENU = _("Pu_blish...");
public const string PUBLISH_LABEL = _("Publish");
public const string PUBLISH_TOOLTIP = _("Publish to various websites");

public const string EDIT_TITLE_MENU = _("Edit _Title...");
public const string EDIT_TITLE_LABEL = _("Edit Title");

public const string EDIT_COMMENT_MENU = _("Edit _Comment...");
public const string EDIT_COMMENT_LABEL = _("Edit Comment");

public const string EDIT_EVENT_COMMENT_MENU = _("Edit Event _Comment...");
public const string EDIT_EVENT_COMMENT_LABEL = _("Edit Event Comment");

public const string ADJUST_DATE_TIME_MENU = _("_Adjust Date and Time...");
public const string ADJUST_DATE_TIME_LABEL = _("Adjust Date and Time");

public const string ADD_TAGS_MENU = _("Add _Tags...");
public const string ADD_TAGS_CONTEXT_MENU = _("_Add Tags...");
public const string ADD_TAGS_TITLE = _("Add Tags");

public const string PREFERENCES_MENU = _("_Preferences");

public const string EXTERNAL_EDIT_MENU = _("Open With E_xternal Editor");

public const string EXTERNAL_EDIT_RAW_MENU = _("Open With RA_W Editor");

public const string OPEN_WITH_MENU = _("_Open With...");
public const string OPEN_WITH_LABEL = _("Open With");
public const string OPEN_WITH_TOOLTIP = _("Open photo with external editor");

public const string OPEN_WITH_RAW_MENU = _("_Open With RAW Editor...");
public const string OPEN_WITH_RAW_LABEL = _("Open With Raw Editor");
public const string OPEN_WITH_RAW_TOOLTIP = _("Open photo with external RAW editor");

public const string SEND_TO_MENU = _("Send _To...");
public const string SEND_TO_CONTEXT_MENU = _("Send T_o...");

public const string FIND_MENU = _("_Find...");
public const string FIND_LABEL = _("Find");
public const string FIND_TOOLTIP = _("Find an image by typing text that appears in its name or tags");

public const string FLAG_MENU = _("_Flag");
public const string FLAG_LABEL = _("Flag");
public const string UNFLAG_MENU = _("Un_flag");
public const string UNFLAG_LABEL = _("Unflag");

public const string BASIC_PROPERTIES_LABEL = _("Image Details");
public const string EXTENDED_PROPERTIES_LABEL = _("Extended Details");
public const string LIBRARY_PROPERTIES_LABEL = _("Library Details");

public string launch_editor_failed (Error err) {
    return _("Unable to launch editor: %s").printf (err.message);
}

public string add_tags_label (string[] names) {
    if (names.length == 1)
        return _("Add Tag \"%s\"").printf (HierarchicalTagUtilities.get_basename (names[0]));
    else if (names.length == 2)
        return _("Add Tags \"%s\" and \"%s\"").printf (
                   HierarchicalTagUtilities.get_basename (names[0]),
                   HierarchicalTagUtilities.get_basename (names[1]));
    else
        return _("Add Tags");
}

public string delete_tag_menu (string name) {
    return _("_Delete Tag \"%s\"").printf (name);
}

public string delete_tag_label (string name) {
    return _("Delete Tag \"%s\"").printf (name);
}

public const string DELETE_TAG_TITLE = _("Delete Tag");
public const string DELETE_TAG_SIDEBAR_MENU = _("_Delete");

public const string NEW_CHILD_TAG_SIDEBAR_MENU = _("_New");

public string rename_tag_menu (string name) {
    return _("Re_name Tag \"%s\"...").printf (name);
}

public string rename_tag_label (string old_name, string new_name) {
    return _("Rename Tag \"%s\" to \"%s\"").printf (old_name, new_name);
}

public const string RENAME_TAG_SIDEBAR_MENU = _("_Rename...");

public const string MODIFY_TAGS_MENU = _("Modif_y Tags...");
public const string MODIFY_TAGS_LABEL = _("Modify Tags");

public string tag_photos_label (string name, int count) {
    return ((count == 1) ? _("Tag Photo as \"%s\"") : _("Tag Photos as \"%s\"")).printf (name);
}

public string tag_photos_tooltip (string name, int count) {
    return ((count == 1) ? _("Tag the selected photo as \"%s\"") :
            _("Tag the selected photos as \"%s\"")).printf (name);
}

public string untag_photos_menu (string name, int count) {
    return ((count == 1) ? _("Remove Tag \"%s\" From _Photo") :
            _("Remove Tag \"%s\" From _Photos")).printf (name);
}

public string untag_photos_label (string name, int count) {
    return ((count == 1) ? _("Remove Tag \"%s\" From Photo") :
            _("Remove Tag \"%s\" From Photos")).printf (name);
}

public static string rename_tag_exists_message (string name) {
    return _("Unable to rename tag to \"%s\" because the tag already exists.").printf (name);
}

public static string rename_search_exists_message (string name) {
    return _("Unable to rename search to \"%s\" because the search already exists.").printf (name);
}

public const string DEFAULT_SAVED_SEARCH_NAME = _("Smart Album");

public const string DELETE_SAVED_SEARCH_DIALOG_TITLE = _("Delete Album");

public const string DELETE_SEARCH_MENU = _("_Delete");
public const string EDIT_SEARCH_MENU = _("_Edit...");
public const string RENAME_SEARCH_MENU = _("Re_name...");

public string rename_search_label (string old_name, string new_name) {
    return _("Rename Search \"%s\" to \"%s\"").printf (old_name, new_name);
}

public string delete_search_label (string name) {
    return _("Delete Search \"%s\"").printf (name);
}

private unowned string rating_menu (Rating rating) {
    switch (rating) {
    case Rating.REJECTED:
        return RATE_REJECTED_MENU;
    case Rating.UNRATED:
        return RATE_UNRATED_MENU;
    case Rating.ONE:
        return RATE_ONE_MENU;
    case Rating.TWO:
        return RATE_TWO_MENU;
    case Rating.THREE:
        return RATE_THREE_MENU;
    case Rating.FOUR:
        return RATE_FOUR_MENU;
    case Rating.FIVE:
        return RATE_FIVE_MENU;
    default:
        return RATE_UNRATED_MENU;
    }
}

private unowned string rating_label (Rating rating) {
    switch (rating) {
    case Rating.REJECTED:
        return RATE_REJECTED_LABEL;
    case Rating.UNRATED:
        return RATE_UNRATED_LABEL;
    case Rating.ONE:
        return RATE_ONE_LABEL;
    case Rating.TWO:
        return RATE_TWO_LABEL;
    case Rating.THREE:
        return RATE_THREE_LABEL;
    case Rating.FOUR:
        return RATE_FOUR_LABEL;
    case Rating.FIVE:
        return RATE_FIVE_LABEL;
    default:
        return RATE_UNRATED_LABEL;
    }
}

public int rating_int (Rating rating) {
        switch (rating) {
            case Rating.REJECTED:
                return -1;
            case Rating.UNRATED:
                return 0;
            case Rating.ONE:
                return 1;
            case Rating.TWO:
                return 2;
            case Rating.THREE:
                return 3;
            case Rating.FOUR:
                return 4;
            case Rating.FIVE:
                return 5;
            default:
                return 0;
        }
}

public Rating int_to_rating (int rating) {
    switch (rating) {
    case -1:
        return Rating.REJECTED;
    case 0:
        return Rating.UNRATED;
    case 1:
        return Rating.ONE;
    case 2:
        return Rating.TWO;
    case 3:
        return Rating.THREE;
    case 4:
        return Rating.FOUR;
    case 5:
        return Rating.FIVE;
    default:
        return 0;
    }
}

private unowned string rating_combo_box (Rating rating) {
    switch (rating) {
    case Rating.REJECTED:
        return RATE_REJECTED_COMBO_BOX;
    case Rating.UNRATED:
        return RATE_UNRATED_COMBO_BOX;
    case Rating.ONE:
        return RATE_ONE_MENU;
    case Rating.TWO:
        return RATE_TWO_MENU;
    case Rating.THREE:
        return RATE_THREE_MENU;
    case Rating.FOUR:
        return RATE_FOUR_MENU;
    case Rating.FIVE:
        return RATE_FIVE_MENU;
    default:
        return RATE_UNRATED_MENU;
    }
}

private string get_rating_filter_tooltip (RatingFilter filter) {
    switch (filter) {
    case RatingFilter.REJECTED_OR_HIGHER:
        return Resources.DISPLAY_REJECTED_OR_HIGHER_TOOLTIP;

    case RatingFilter.ONE_OR_HIGHER:
        return Resources.DISPLAY_ONE_OR_HIGHER_TOOLTIP;

    case RatingFilter.TWO_OR_HIGHER:
        return Resources.DISPLAY_TWO_OR_HIGHER_TOOLTIP;

    case RatingFilter.THREE_OR_HIGHER:
        return Resources.DISPLAY_THREE_OR_HIGHER_TOOLTIP;

    case RatingFilter.FOUR_OR_HIGHER:
        return Resources.DISPLAY_FOUR_OR_HIGHER_TOOLTIP;

    case RatingFilter.FIVE_ONLY:
    case RatingFilter.FIVE_OR_HIGHER:
        return Resources.DISPLAY_FIVE_OR_HIGHER_TOOLTIP;

    case RatingFilter.REJECTED_ONLY:
        return Resources.DISPLAY_REJECTED_ONLY_TOOLTIP;

    case RatingFilter.UNRATED_OR_HIGHER:
    default:
        return Resources.DISPLAY_UNRATED_OR_HIGHER_TOOLTIP;
    }
}

private string rating_progress (Rating rating) {
    switch (rating) {
    case Rating.REJECTED:
        return RATE_REJECTED_PROGRESS;
    case Rating.UNRATED:
        return RATE_UNRATED_PROGRESS;
    case Rating.ONE:
        return RATE_ONE_PROGRESS;
    case Rating.TWO:
        return RATE_TWO_PROGRESS;
    case Rating.THREE:
        return RATE_THREE_PROGRESS;
    case Rating.FOUR:
        return RATE_FOUR_PROGRESS;
    case Rating.FIVE:
        return RATE_FIVE_PROGRESS;
    default:
        return RATE_UNRATED_PROGRESS;
    }
}

private const int[] rating_thresholds = { 0, 1, 25, 50, 75, 99 };

private string get_stars (Rating rating) {
    switch (rating) {
    case Rating.ONE:
        return "\xE2\x98\x85";
    case Rating.TWO:
        return "\xE2\x98\x85\xE2\x98\x85";
    case Rating.THREE:
        return "\xE2\x98\x85\xE2\x98\x85\xE2\x98\x85";
    case Rating.FOUR:
        return "\xE2\x98\x85\xE2\x98\x85\xE2\x98\x85\xE2\x98\x85";
    case Rating.FIVE:
        return "\xE2\x98\x85\xE2\x98\x85\xE2\x98\x85\xE2\x98\x85\xE2\x98\x85";
    default:
        return "";
    }
}

private struct RatingTrinket {
    public int stars;
    public int scale;
    public Gdk.Pixbuf icon;
}

private static Gee.ArrayList < RatingTrinket?> rating_trinket_cache;

private Gdk.Pixbuf? get_rating_trinket (Rating rating, int scale) {

    int stars = rating.serialize ();

    if (stars <= 0 || stars > 5)
        return null;

    foreach (RatingTrinket trinket in rating_trinket_cache)
        if (trinket.stars == stars && trinket.scale == scale)
            return trinket.icon;

    int width = scale * stars;
    int height = scale;

    Granite.Drawing.BufferSurface surface = new Granite.Drawing.BufferSurface (width, height);
    Cairo.Context cr = surface.context;

    cr.set_source_rgba (0, 0, 0, 0.8);
    cr.rectangle (0, 0, width, height);
    cr.paint ();

    Gtk.IconTheme icon_theme = get_icon_theme_engine ();
    Gdk.Pixbuf star;

    try {
        star = icon_theme.load_icon ("starred-symbolic", scale, Gtk.IconLookupFlags.FORCE_SIZE);
    } catch (Error e) {
        return null;
    }

    for (int i = 0; i < rating.serialize (); i++) {
        Gdk.cairo_set_source_pixbuf (cr, star, i * scale, 0);
        cr.paint ();
    }

    RatingTrinket trinket = {stars, scale, surface.load_to_pixbuf ()};
    rating_trinket_cache.add (trinket);

    return trinket.icon;

}

private static Gdk.Pixbuf? flag_trinket_cache;
private static const int flag_padding = 2;

public Gdk.Pixbuf? get_flag_trinket () {
    if (flag_trinket_cache != null)
      return flag_trinket_cache;

    int size = 16;
    int padded_size = size + flag_padding * 2;
    Granite.Drawing.BufferSurface surface = new Granite.Drawing.BufferSurface (padded_size, padded_size);
    Cairo.Context cr = surface.context;

    cr.set_source_rgba (0, 0, 0, 0.35);
    cr.rectangle (0, 0, padded_size, padded_size);
    cr.paint ();

    Gdk.Pixbuf flag;
    Gtk.IconTheme icon_theme = get_icon_theme_engine ();
    try {
        flag = icon_theme.load_icon (ICON_FLAGGED_PAGE, size, Gtk.IconLookupFlags.FORCE_SIZE);
    } catch (Error e) {
        return null;
    }
    
    Gdk.cairo_set_source_pixbuf (cr, flag, flag_padding, flag_padding);
    cr.paint ();
    flag_trinket_cache = surface.load_to_pixbuf ();
    return flag_trinket_cache;
}

private void generate_rating_strings () {
    string menu_base = "%s";
    string label_base = _("Rate %s");
    string tooltip_base = _("Set rating to %s");
    string progress_base = _("Setting rating to %s");
    string display_rating_menu_base = "%s";
    string display_rating_label_base = _("Display %s");
    string display_rating_tooltip_base = _("Only show photos with a rating of %s");
    string display_rating_or_higher_menu_base = _("%s or Better");
    string display_rating_or_higher_label_base = _("Display %s or Better");
    string display_rating_or_higher_tooltip_base = _("Only show photos with a rating of %s or better");

    RATE_ONE_MENU = menu_base.printf (get_stars (Rating.ONE));
    RATE_TWO_MENU = menu_base.printf (get_stars (Rating.TWO));
    RATE_THREE_MENU = menu_base.printf (get_stars (Rating.THREE));
    RATE_FOUR_MENU = menu_base.printf (get_stars (Rating.FOUR));
    RATE_FIVE_MENU = menu_base.printf (get_stars (Rating.FIVE));

    RATE_ONE_LABEL = label_base.printf (get_stars (Rating.ONE));
    RATE_TWO_LABEL = label_base.printf (get_stars (Rating.TWO));
    RATE_THREE_LABEL = label_base.printf (get_stars (Rating.THREE));
    RATE_FOUR_LABEL = label_base.printf (get_stars (Rating.FOUR));
    RATE_FIVE_LABEL = label_base.printf (get_stars (Rating.FIVE));

    RATE_ONE_TOOLTIP = tooltip_base.printf (get_stars (Rating.ONE));
    RATE_TWO_TOOLTIP = tooltip_base.printf (get_stars (Rating.TWO));
    RATE_THREE_TOOLTIP = tooltip_base.printf (get_stars (Rating.THREE));
    RATE_FOUR_TOOLTIP = tooltip_base.printf (get_stars (Rating.FOUR));
    RATE_FIVE_TOOLTIP = tooltip_base.printf (get_stars (Rating.FIVE));

    RATE_ONE_PROGRESS = progress_base.printf (get_stars (Rating.ONE));
    RATE_TWO_PROGRESS = progress_base.printf (get_stars (Rating.TWO));
    RATE_THREE_PROGRESS = progress_base.printf (get_stars (Rating.THREE));
    RATE_FOUR_PROGRESS = progress_base.printf (get_stars (Rating.FOUR));
    RATE_FIVE_PROGRESS = progress_base.printf (get_stars (Rating.FIVE));

    DISPLAY_ONE_OR_HIGHER_MENU = display_rating_or_higher_menu_base.printf (get_stars (Rating.ONE));
    DISPLAY_TWO_OR_HIGHER_MENU = display_rating_or_higher_menu_base.printf (get_stars (Rating.TWO));
    DISPLAY_THREE_OR_HIGHER_MENU = display_rating_or_higher_menu_base.printf (get_stars (Rating.THREE));
    DISPLAY_FOUR_OR_HIGHER_MENU = display_rating_or_higher_menu_base.printf (get_stars (Rating.FOUR));
    DISPLAY_FIVE_OR_HIGHER_MENU = display_rating_menu_base.printf (get_stars (Rating.FIVE));

    DISPLAY_ONE_OR_HIGHER_LABEL = display_rating_or_higher_label_base.printf (get_stars (Rating.ONE));
    DISPLAY_TWO_OR_HIGHER_LABEL = display_rating_or_higher_label_base.printf (get_stars (Rating.TWO));
    DISPLAY_THREE_OR_HIGHER_LABEL = display_rating_or_higher_label_base.printf (get_stars (Rating.THREE));
    DISPLAY_FOUR_OR_HIGHER_LABEL = display_rating_or_higher_label_base.printf (get_stars (Rating.FOUR));
    DISPLAY_FIVE_OR_HIGHER_LABEL = display_rating_label_base.printf (get_stars (Rating.FIVE));

    DISPLAY_ONE_OR_HIGHER_TOOLTIP = display_rating_or_higher_tooltip_base.printf (get_stars (Rating.ONE));
    DISPLAY_TWO_OR_HIGHER_TOOLTIP = display_rating_or_higher_tooltip_base.printf (get_stars (Rating.TWO));
    DISPLAY_THREE_OR_HIGHER_TOOLTIP = display_rating_or_higher_tooltip_base.printf (get_stars (Rating.THREE));
    DISPLAY_FOUR_OR_HIGHER_TOOLTIP = display_rating_or_higher_tooltip_base.printf (get_stars (Rating.FOUR));
    DISPLAY_FIVE_OR_HIGHER_TOOLTIP = display_rating_tooltip_base.printf (get_stars (Rating.FIVE));
}

private string RATE_ONE_MENU;
private string RATE_ONE_LABEL;
private string RATE_ONE_TOOLTIP;
private string RATE_ONE_PROGRESS;

private string RATE_TWO_MENU;
private string RATE_TWO_LABEL;
private string RATE_TWO_TOOLTIP;
private string RATE_TWO_PROGRESS;

private string RATE_THREE_MENU;
private string RATE_THREE_LABEL;
private string RATE_THREE_TOOLTIP;
private string RATE_THREE_PROGRESS;

private string RATE_FOUR_MENU;
private string RATE_FOUR_LABEL;
private string RATE_FOUR_TOOLTIP;
private string RATE_FOUR_PROGRESS;

private string RATE_FIVE_MENU;
private string RATE_FIVE_LABEL;
private string RATE_FIVE_TOOLTIP;
private string RATE_FIVE_PROGRESS;

private string DISPLAY_ONE_OR_HIGHER_MENU;
private string DISPLAY_ONE_OR_HIGHER_LABEL;
private string DISPLAY_ONE_OR_HIGHER_TOOLTIP;

private string DISPLAY_TWO_OR_HIGHER_MENU;
private string DISPLAY_TWO_OR_HIGHER_LABEL;
private string DISPLAY_TWO_OR_HIGHER_TOOLTIP;

private string DISPLAY_THREE_OR_HIGHER_MENU;
private string DISPLAY_THREE_OR_HIGHER_LABEL;
private string DISPLAY_THREE_OR_HIGHER_TOOLTIP;

private string DISPLAY_FOUR_OR_HIGHER_MENU;
private string DISPLAY_FOUR_OR_HIGHER_LABEL;
private string DISPLAY_FOUR_OR_HIGHER_TOOLTIP;

private string DISPLAY_FIVE_OR_HIGHER_MENU;
private string DISPLAY_FIVE_OR_HIGHER_LABEL;
private string DISPLAY_FIVE_OR_HIGHER_TOOLTIP;

public const string DELETE_PHOTOS_MENU = _("_Delete");
public const string DELETE_FROM_TRASH_TOOLTIP = _("Remove the selected photos from the trash");
public const string DELETE_FROM_LIBRARY_TOOLTIP = _("Remove the selected photos from the library");

public const string RESTORE_PHOTOS_MENU = _("_Restore");
public const string RESTORE_PHOTOS_TOOLTIP = _("Move the selected photos back into the library");

public const string JUMP_TO_FILE_MENU = _("Show in File Mana_ger");
public const string JUMP_TO_FILE_TOOLTIP = _("Open the selected photo's directory in the file manager");

public string jump_to_file_failed (Error err) {
    return _("Unable to open in file manager: %s").printf (err.message);
}

public const string REMOVE_FROM_LIBRARY_MENU = _("R_emove From Library");

public const string MOVE_TO_TRASH_MENU = _("_Move to Trash");

public const string SELECT_ALL_MENU = _("Select _All");
public const string SELECT_ALL_TOOLTIP = _("Select all items");

private Gtk.IconFactory factory = null;
private Gee.HashMap<string, Gdk.Pixbuf> icon_cache = null;
Gee.HashMap<string, Gdk.Pixbuf> scaled_icon_cache = null;

private string HH_MM_FORMAT_STRING = null;
private string HH_MM_SS_FORMAT_STRING = null;
private string LONG_DATE_FORMAT_STRING = null;
private string START_MULTIDAY_DATE_FORMAT_STRING = null;
private string END_MULTIDAY_DATE_FORMAT_STRING = null;
private string START_MULTIMONTH_DATE_FORMAT_STRING = null;

public void init () {
    // load application-wide stock icons as IconSets
    factory = new Gtk.IconFactory ();

    File icons_dir = AppDirs.get_resources_dir ().get_child ("icons");
    add_stock_icon (icons_dir.get_child ("crop.svg"), CROP);
    add_stock_icon (icons_dir.get_child ("redeye.png"), REDEYE);
    add_stock_icon (icons_dir.get_child ("image-adjust.svg"), ADJUST);
    add_stock_icon (icons_dir.get_child ("pin-toolbar.svg"), PIN_TOOLBAR);
    add_stock_icon (icons_dir.get_child ("make-primary.svg"), MAKE_PRIMARY);
    add_stock_icon (icons_dir.get_child ("straighten.svg"), STRAIGHTEN);
    add_stock_icon (icons_dir.get_child ("enhance.png"), ENHANCE);
    add_stock_icon (icons_dir.get_child ("crop-pivot-reticle.png"), CROP_PIVOT_RETICLE);
    add_stock_icon (icons_dir.get_child ("merge.svg"), MERGE);

    add_stock_icon_from_themed_icon (new GLib.ThemedIcon (ICON_VIDEOS_PAGE), ICON_VIDEOS_PAGE);
    add_stock_icon_from_themed_icon (new GLib.ThemedIcon (ICON_SINGLE_PHOTO), ICON_SINGLE_PHOTO);
    add_stock_icon_from_themed_icon (new GLib.ThemedIcon (ICON_CAMERAS), ICON_CAMERAS);

    factory.add_default ();

    generate_rating_strings ();

    rating_trinket_cache = new Gee.ArrayList < RatingTrinket?> ();
}

public void terminate () {
}

/**
 * @brief Helper for getting a format string that matches the
 * user's LC_TIME settings from the system.  This is intended
 * to help support the use case where a user wants the text
 * from one locale, but the timestamp format of another.
 *
 * Stolen wholesale from code written for Geary by Jim Nelson
 * and from Marcel Stimberg's original patch to Shotwell to
 * try to fix this; both are graciously thanked for their help.
 */
private void fetch_lc_time_format () {
    // temporarily unset LANGUAGE, as it interferes with LC_TIME
    // and friends.
    string? old_language = Environment.get_variable ("LANGUAGE");
    if (old_language != null) {
        Environment.unset_variable ("LANGUAGE");
    }

    // switch LC_MESSAGES to LC_TIME...
    string? old_messages = Intl.setlocale (LocaleCategory.MESSAGES, null);
    string? lc_time = Intl.setlocale (LocaleCategory.TIME, null);

    if (lc_time != null) {
        Intl.setlocale (LocaleCategory.MESSAGES, lc_time);
    }

    // ...precache the timestamp string...
    /// Locale-specific time format for 12-hour time, i.e. 8:31 PM
    /// Precede modifier with a dash ("-") to pad with spaces, otherwise will pad with zeroes
    /// See http://developer.gnome.org/glib/2.32/glib-GDateTime.html#g-date-time-format
    HH_MM_FORMAT_STRING = _("%-I:%M %p");

    /// Locale-specific time format for 12-hour time with seconds, i.e. 8:31:42 PM
    /// Precede modifier with a dash ("-") to pad with spaces, otherwise will pad with zeroes
    /// See http://developer.gnome.org/glib/2.32/glib-GDateTime.html#g-date-time-format
    HH_MM_SS_FORMAT_STRING = _("%-I:%M:%S %p");

    /// Locale-specific calendar date format, i.e. "Tue Mar 08, 2006"
    /// See http://developer.gnome.org/glib/2.32/glib-GDateTime.html#g-date-time-format
    LONG_DATE_FORMAT_STRING = _("%a %b %d, %Y");

    /// Locale-specific starting date format for multi-date strings,
    /// i.e. the "Tue Mar 08" in "Tue Mar 08 - 10, 2006"
    /// See http://developer.gnome.org/glib/2.32/glib-GDateTime.html#g-date-time-format
    START_MULTIDAY_DATE_FORMAT_STRING = _("%a %b %d");

    /// Locale-specific ending date format for multi-date strings,
    /// i.e. the "10, 2006" in "Tue Mar 08 - 10, 2006"
    /// See http://developer.gnome.org/glib/2.32/glib-GDateTime.html#g-date-time-format
    END_MULTIDAY_DATE_FORMAT_STRING = _("%d, %Y");

    /// Locale-specific calendar date format for multi-month strings,
    /// i.e. the "Tue Mar 08" in "Tue Mar 08 to Mon Apr 06, 2006"
    /// See http://developer.gnome.org/glib/2.32/glib-GDateTime.html#g-date-time-format
    START_MULTIMONTH_DATE_FORMAT_STRING = _("%a %b %d");

    // ...put everything back like we found it.
    if (old_messages != null) {
        Intl.setlocale (LocaleCategory.MESSAGES, old_messages);
    }

    if (old_language != null) {
        Environment.set_variable ("LANGUAGE", old_language, true);
    }
}

/**
 * @brief Returns a precached format string that matches the
 * user's LC_TIME settings.
 */
public string get_hh_mm_format_string () {
    if (HH_MM_FORMAT_STRING == null) {
        fetch_lc_time_format ();
    }

    return HH_MM_FORMAT_STRING;
}

public string get_hh_mm_ss_format_string () {
    if (HH_MM_SS_FORMAT_STRING == null) {
        fetch_lc_time_format ();
    }

    return HH_MM_SS_FORMAT_STRING;
}

public string get_long_date_format_string () {
    if (LONG_DATE_FORMAT_STRING == null) {
        fetch_lc_time_format ();
    }

    return LONG_DATE_FORMAT_STRING;
}

public string get_start_multiday_span_format_string () {
    if (START_MULTIDAY_DATE_FORMAT_STRING == null) {
        fetch_lc_time_format ();
    }

    return START_MULTIDAY_DATE_FORMAT_STRING;
}

public string get_end_multiday_span_format_string () {
    if (END_MULTIDAY_DATE_FORMAT_STRING == null) {
        fetch_lc_time_format ();
    }

    return END_MULTIDAY_DATE_FORMAT_STRING;
}

public string get_start_multimonth_span_format_string () {
    if (START_MULTIMONTH_DATE_FORMAT_STRING == null) {
        fetch_lc_time_format ();
    }

    return START_MULTIMONTH_DATE_FORMAT_STRING;
}

public string get_end_multimonth_span_format_string () {
    return get_long_date_format_string ();
}

public File get_ui (string filename) {
    return AppDirs.get_resources_dir ().get_child ("ui").get_child (filename);
}

private const string NONINTERPRETABLE_BADGE_FILE = "noninterpretable-video.png";
private Gdk.Pixbuf? noninterpretable_badge_pixbuf = null;

public Gdk.Pixbuf? get_noninterpretable_badge_pixbuf () {
    if (noninterpretable_badge_pixbuf == null) {
        try {
            noninterpretable_badge_pixbuf = new Gdk.Pixbuf.from_file (AppDirs.get_resources_dir ().get_child (
                        "icons").get_child (NONINTERPRETABLE_BADGE_FILE).get_path ());
        } catch (Error err) {
            error ("VideoReader can't load noninterpretable badge image: %s", err.message);
        }
    }

    return noninterpretable_badge_pixbuf;
}

public Gtk.IconTheme get_icon_theme_engine () {
    Gtk.IconTheme icon_theme = Gtk.IconTheme.get_default ();
    icon_theme.append_search_path (AppDirs.get_resources_dir ().get_child ("icons").get_path ());

    return icon_theme;
}

// This method returns a reference to a cached pixbuf that may be shared throughout the system.
// If the pixbuf is to be modified, make a copy of it.
public Gdk.Pixbuf? get_icon (string name, int scale = DEFAULT_ICON_SCALE) {
    if (scaled_icon_cache != null) {
        string scaled_name = "%s-%d".printf (name, scale);
        if (scaled_icon_cache.has_key (scaled_name))
            return scaled_icon_cache.get (scaled_name);
    }

    // stash icons not available through the UI Manager (i.e. used directly as pixbufs)
    // in the local cache
    if (icon_cache == null)
        icon_cache = new Gee.HashMap<string, Gdk.Pixbuf> ();

    // fetch from cache and if not present, from disk
    Gdk.Pixbuf? pixbuf = icon_cache.get (name);
    if (pixbuf == null) {
        pixbuf = load_icon (name, 0);
        if (pixbuf == null)
            return null;

        icon_cache.set (name, pixbuf);
    }

    if (scale <= 0)
        return pixbuf;

    Gdk.Pixbuf scaled_pixbuf = scale_pixbuf (pixbuf, scale, Gdk.InterpType.BILINEAR, false);

    if (scaled_icon_cache == null)
        scaled_icon_cache = new Gee.HashMap<string, Gdk.Pixbuf> ();

    scaled_icon_cache.set ("%s-%d".printf (name, scale), scaled_pixbuf);

    return scaled_pixbuf;
}

public Gdk.Pixbuf? load_icon (string name, int scale = DEFAULT_ICON_SCALE) {
    File icons_dir = AppDirs.get_resources_dir ().get_child ("icons");

    Gdk.Pixbuf pixbuf = null;
    try {
        pixbuf = new Gdk.Pixbuf.from_file (icons_dir.get_child (name).get_path ());
    } catch (Error err) {
        critical ("Unable to load icon %s: %s", name, err.message);
    }

    if (pixbuf == null)
        return null;

    return (scale > 0) ? scale_pixbuf (pixbuf, scale, Gdk.InterpType.BILINEAR, false) : pixbuf;
}

private void add_stock_icon (File file, string stock_id) {
    Gdk.Pixbuf pixbuf = null;
    try {
        pixbuf = new Gdk.Pixbuf.from_file (file.get_path ());
    } catch (Error err) {
        critical ("Unable to load stock icon %s: %s", stock_id, err.message);
    }

    Gtk.IconSet icon_set = new Gtk.IconSet.from_pixbuf (pixbuf);
    factory.add (stock_id, icon_set);
}

public delegate void AddStockIconModify (Gdk.Pixbuf pixbuf);

private void add_stock_icon_from_themed_icon (GLib.ThemedIcon gicon, string stock_id,
        AddStockIconModify? modify = null) {
    Gtk.IconTheme icon_theme = Gtk.IconTheme.get_default ();
    icon_theme.append_search_path (AppDirs.get_resources_dir ().get_child ("icons").get_path ());

    Gtk.IconInfo? info = icon_theme.lookup_by_gicon (gicon,
                         Resources.DEFAULT_ICON_SCALE, Gtk.IconLookupFlags.FORCE_SIZE);
    if (info == null) {
        debug ("unable to load icon for: %s", stock_id);
        return;
    }

    try {
        Gdk.Pixbuf pix = info.load_icon ();
        if (modify != null) {
            modify (pix);
        }
        Gtk.IconSet icon_set = new Gtk.IconSet.from_pixbuf (pix);
        factory.add (stock_id, icon_set);
    } catch (Error err) {
        debug ("%s", err.message);
    }
}

// Get the directory where our help files live.  Returns a string
// describing the help path we want, or, if we're installed system
// -wide already, returns null.
public static string? get_help_path () {
    // Try looking for our 'index.page' in the build directory.
    //
    // TODO: Need to look for internationalized help before falling back on help/C

    File help_dir = AppDirs.get_exec_dir ().get_child ("help").get_child ("C");
    File help_index = help_dir.get_child ("index.page");

    if (help_index.query_exists (null)) {
        string help_path;

        help_path = help_dir.get_path ();

        if (!help_path.has_suffix ("/"))
            help_path += "/";

        // Found it.
        return help_path;
    }

    // "./help/C/index.page" doesn't exist, so we're installed
    // system-wide, and the caller should assume the default
    // help location.
    return null;
}

public static void launch_help (Gdk.Screen screen, string? anchor = null) throws Error {
    string? help_path = get_help_path ();

    if (help_path != null) {
        // We're running from the build directory; use local help.

        // Allow the caller to request a specific page.
        if (anchor != null) {
            help_path += anchor;
        }

        string[] argv = new string[3];
        argv[0] = "gnome-help";
        argv[1] = help_path;
        argv[2] = null;

        Pid pid;
        if (Process.spawn_async (AppDirs.get_exec_dir ().get_path (), argv, null,
                                 SpawnFlags.SEARCH_PATH | SpawnFlags.STDERR_TO_DEV_NULL, null, out pid)) {
            return;
        }

        warning ("Unable to launch %s", argv[0]);
    }

    // launch from system-installed help
    if (anchor != null) {
        sys_show_uri (screen, "ghelp:shotwell" + anchor);
    } else {
        sys_show_uri (screen, "ghelp:shotwell");
    }
}

public string to_css_color (Gdk.RGBA color) {
    int r = (int) (color.red * 255);
    int g = (int) (color.green * 255);
    int b = (int) (color.blue * 255);

    return "rgb(%d, %d, %d)".printf (r, g, b);
}

public const int ALL_DATA = -1;

private static Gee.Map<Gtk.Widget, Gtk.CssProvider> providers = null;

public static void style_widget (Gtk.Widget widget, string stylesheet) {
    if (providers == null)
        providers = new Gee.HashMap<Gtk.Widget, Gtk.CssProvider> ();

    if (providers.has_key (widget))
        widget.get_style_context ().remove_provider (providers.get (widget));

    Gtk.CssProvider styler = new Gtk.CssProvider ();

    try {
        styler.load_from_data (stylesheet, ALL_DATA);
    } catch (Error e) {
        warning ("couldn't parse widget stylesheet '%s': %s", stylesheet,
                 e.message);
        // short-circuit return -- if the stylesheet couldn't be interpreted
        // then we can't do anything more
        return;
    }

    widget.get_style_context ().add_provider (styler,
            Gtk.STYLE_PROVIDER_PRIORITY_APPLICATION);

    providers.set (widget, styler);
}

public const string SIDEBAR_PANED_STYLESHEET =
    """ .paned {
    border-style: inset;
    border-right-width: 1px;
    }""";


public const string INSET_FRAME_STYLESHEET =
    """ .frame {
    border-style: inset;
    border-width: 1px;
    }""";

public const string SCROLL_FRAME_STYLESHEET =
    """ GtkScrolledWindow {
    border-width: 0;
    border-style: none;
    border-radius: 0;
    padding: 0;
    }

    .frame {
    border-width: 0px;
    border-style: none;
    border-radius: 0;
    padding: 0;
    }""";

public const string PAGE_STYLESHEET =
    """ .frame {
    border-width: 1px;
    border-style: inset;
    border-radius: 0;

    padding: 0;
    }""";

public const string VIEWPORT_STYLESHEET =
    """ GtkViewport {
    border-width: 1px;
    border-style: inset;
    border-radius: 0;
    padding: 0;
    }""";

public const string ONIMAGE_FONT_COLOR = "#000000";
public const string ONIMAGE_FONT_BACKGROUND = "rgba(255,255,255,0.5)";
}<|MERGE_RESOLUTION|>--- conflicted
+++ resolved
@@ -56,22 +56,6 @@
     null
 };
 
-<<<<<<< HEAD
-public const string LICENSE = 
-                              "Shotwell is free software; you can redistribute it and/or modify it under the " +
-                              "terms of the GNU Lesser General Public License as published by the Free " +
-                              "Software Foundation; either version 2.1 of the License, or (at your option) " +
-                              "any later version. \n\n" +
-
-                              "Shotwell is distributed in the hope that it will be useful, but WITHOUT " +
-                              "ANY WARRANTY; without even the implied warranty of MERCHANTABILITY or FITNESS " +
-                              "FOR A PARTICULAR PURPOSE.  See the GNU Lesser General Public License for " +
-                              "more details. \n\n" +
-
-                              "You should have received a copy of the GNU Lesser General Public License " +
-                              "along with Shotwell; if not, write to the Free Software Foundation, Inc., " +
-                              "51 Franklin St, Fifth Floor, Boston, MA  02110-1301 USA";
-=======
 public const string LICENSE = """Shotwell is free software; you can redistribute it and/or modify it under the
 terms of the GNU Lesser General Public License as published by the Free
 Software Foundation; either version 2.1 of the License, or (at your option)
@@ -85,7 +69,6 @@
 You should have received a copy of the GNU Lesser General Public License
 along with Shotwell; if not, write to the Free Software Foundation, Inc.,
 51 Franklin St, Fifth Floor, Boston, MA  02110-1301 USA""";
->>>>>>> aa112fcd
 
 public const string CLOCKWISE = "object-rotate-right";
 public const string COUNTERCLOCKWISE = "object-rotate-left";
