--- conflicted
+++ resolved
@@ -230,20 +230,13 @@
 public const string RATE_UNRATED_PROGRESS = _("Setting as unrated");
 public const string RATE_UNRATED_TOOLTIP = _("Remove any ratings");
 
-<<<<<<< HEAD
-public const string RATE_REJECTED_MENU = _ ("_Rejected");
-public const string RATE_REJECTED_COMBO_BOX = _ ("Rejected");
-public const string RATE_REJECTED_LABEL = _ ("Rate Rejected");
-public const string RATE_REJECTED_PROGRESS = _ ("Setting as rejected");
-public const string RATE_REJECTED_TOOLTIP = _ ("Set rating to rejected");
-public const string RATE_UNRATED_DISPLAY_LABEL = _("Rejected");
-=======
 public const string RATE_REJECTED_MENU = _("_Rejected");
 public const string RATE_REJECTED_COMBO_BOX = _("Rejected");
 public const string RATE_REJECTED_LABEL = _("Rate Rejected");
 public const string RATE_REJECTED_PROGRESS = _("Setting as rejected");
 public const string RATE_REJECTED_TOOLTIP = _("Set rating to rejected");
->>>>>>> 66fec742
+
+public const string RATE_UNRATED_DISPLAY_LABEL = _("Rejected");
 
 public const string DISPLAY_REJECTED_ONLY_MENU = _("Rejected Only");
 public const string DISPLAY_REJECTED_ONLY_LABEL = _("Rejected Only");
@@ -268,16 +261,12 @@
 public const string DUPLICATE_PHOTO_LABEL = _("Duplicate");
 public const string DUPLICATE_PHOTO_TOOLTIP = _("Make a duplicate of the photo");
 
-<<<<<<< HEAD
+public const string EXPORT_MENU = _("_Export...");
+
 public const string TOGGLE_METAPANE_MENU = _("_Toggle metadata sidebar");
 public const string TOGGLE_METAPANE_LABEL = _("Toggle metadata sidebar");
 public const string TOGGLE_METAPANE_TOOLTIP = _("Toggles the left metadata sidebar");
 
-public const string EXPORT_MENU = _ ("_Export...");
-=======
-public const string EXPORT_MENU = _("_Export...");
->>>>>>> 66fec742
-
 public const string PRINT_MENU = _("_Print...");
 
 public const string PUBLISH_MENU = _("Pu_blish...");
@@ -322,7 +311,6 @@
 public const string FIND_TOOLTIP = _("Find an image by typing text that appears in its name or tags");
 
 public const string FLAG_MENU = _("_Flag");
-
 public const string UNFLAG_MENU = _("Un_flag");
 
 public const string BASIC_PROPERTIES_LABEL = _("Image Details");
@@ -571,7 +559,7 @@
 
 private const int[] rating_thresholds = { 0, 1, 25, 50, 75, 99 };
 
-public string get_stars (Rating rating) {
+private string get_stars (Rating rating) {
     switch (rating) {
     case Rating.ONE:
         return "\xE2\x98\x85";
