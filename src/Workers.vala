/* Copyright 2009 Yorba Foundation
 *
 * This software is licensed under the GNU LGPL (version 2.1 or later).
 * See the COPYING file in this distribution. 
 */

// This callback is executed when an associated BackgroundJob completes.  It is called from within
// the Gtk event loop, *not* the background thread's context.
public delegate void CompletionCallback(BackgroundJob job);

// This abstract class represents a unit of work that can be executed within a background thread's
// context.  If specified, the job may be cancellable (which can be checked by execute() and the
// worker thread prior to calling execute()).  The BackgroundJob may also specify a
// CompletionCallback to be executed within Gtk's event loop.
public abstract class BackgroundJob {
    public enum JobPriority {
        HIGHEST = 100,
        HIGH = 75,
        NORMAL = 50,
        LOW = 25,
        LOWEST = 0;
        
        // Returns negative if this is higher, zero if equal, positive if this is lower
        public int compare(JobPriority other) {
            return (int) other - (int) this;
        }
    }
    
    private CompletionCallback callback;
    private Cancellable cancellable;
    private BackgroundJob self = null;
    
    public BackgroundJob(CompletionCallback? callback = null, Cancellable? cancellable = null) {
        this.callback = callback;
        this.cancellable = cancellable;
    }
    
    public abstract void execute();
    
    public virtual JobPriority get_priority() {
        return JobPriority.NORMAL;
    }
    
    public bool is_cancelled() {
        return (cancellable != null) ? cancellable.is_cancelled() : false;
    }
    
    public void cancel() {
        if (cancellable != null)
            cancellable.cancel();
    }
    
    // This should only be called by Workers.  Beware to all who fail to heed.
    public void internal_notify_completion() {
        if (callback == null)
            return;
        
        // Because Idle doesn't maintain a ref count of the job, and it's going to be dropped by
        // the worker thread soon, need to maintain a ref until the completion callback is made
        self = this;
        
        Idle.add_full(Priority.HIGH, on_notify_completion);
    }
    
    private bool on_notify_completion() {
        // it's still possible the caller cancelled this operation during or after the execute()
        // method was called ... since the completion work can be costly for a job that was
        // already cancelled, and the caller might've dropped all references to the job by now,
        // only notify completion in this context if not cancelled
        if (!is_cancelled())
            callback(this);
        
        // drop the ref so this object can be freed ... must not touch "this" after this point
        self = null;
        
        return false;
    }
}

// Workers wraps some of ThreadPool's oddities up into an interface that emphasizes BackgroundJob's
// and offers features for the user to be called in particular contexts.
//
// TODO: ThreadPool's bindings are currently broken (in particular, g_thread_pool_free in the
// finalizer) and so we're using a more naive implementation, where each Workers object maintains
// a pool of max_threads threads.  Thus, exclusive is ignored (always true) and UNLIMITED_THREADS
// defaults to THREAD_PER_CPU.
public class Workers {
    public const int UNLIMITED_THREADS = -1;
    public const int THREAD_PER_CPU = 0;
    
    private class DieJob : BackgroundJob {
        public override void execute() {
        }
    }
    
    private static DieJob die_job = null;
    
    private AsyncQueue<BackgroundJob> queue;
    private int thread_count;
    
    public Workers(int max_threads, bool exclusive) {
        if (die_job == null)
            die_job = new DieJob();
        
        if (max_threads == UNLIMITED_THREADS)
            max_threads = THREAD_PER_CPU;
        
<<<<<<< HEAD
        if (max_threads == THREAD_PER_CPU)
            max_threads = number_of_processors();
=======
        if (max_threads == THREAD_PER_CPU) {
            max_threads = (int) ExtendedPosix.sysconf(ExtendedPosix.ConfName._SC_NPROCESSORS_ONLN);
            if (max_threads <= 0)
                max_threads = 1;
        }
>>>>>>> bc7951bb
        
        queue = new AsyncQueue<BackgroundJob>();
        thread_count = max_threads;
        
        assert(thread_count > 0);
        for (int ctr = 0; ctr < thread_count; ctr++) {
            try {
                Thread.create(thread_start, false);
            } catch (Error err) {
                error("Unable to create worker thread: %s", err.message);
            }
        }
    }

    // Enqueues a BackgroundJob for work in a thread context.  BackgroundJob.execute() is called
    // within the thread's context, while its CompletionCallback is called within the Gtk event loop.
    public void enqueue(BackgroundJob background_job) {
        queue.push_sorted(background_job, compare_jobs);
    }
    
    private static int compare_jobs(void *a, void *b) {
        BackgroundJob.JobPriority a_priority = ((BackgroundJob *) a)->get_priority();
        BackgroundJob.JobPriority b_priority = ((BackgroundJob *) b)->get_priority();
        
        return a_priority.compare(b_priority);
    }
    
    public void die() {
        for (int ctr = 0; ctr < thread_count; ctr++)
            enqueue(die_job);
    }
    
    private void *thread_start() {
        for (;;) {
            BackgroundJob job = queue.pop();
            if (job == null || job == die_job)
                break;
            
            thread_work(job);
        }
        
        return null;
    }
    
    private void thread_work(BackgroundJob job) {
        if (job.is_cancelled())
            return;
        
        job.execute();
        
        job.internal_notify_completion();
    }
}
<|MERGE_RESOLUTION|>--- conflicted
+++ resolved
@@ -105,16 +105,8 @@
         if (max_threads == UNLIMITED_THREADS)
             max_threads = THREAD_PER_CPU;
         
-<<<<<<< HEAD
         if (max_threads == THREAD_PER_CPU)
             max_threads = number_of_processors();
-=======
-        if (max_threads == THREAD_PER_CPU) {
-            max_threads = (int) ExtendedPosix.sysconf(ExtendedPosix.ConfName._SC_NPROCESSORS_ONLN);
-            if (max_threads <= 0)
-                max_threads = 1;
-        }
->>>>>>> bc7951bb
         
         queue = new AsyncQueue<BackgroundJob>();
         thread_count = max_threads;
