/* Copyright 2009-2013 Yorba Foundation
 *
 * This software is licensed under the GNU Lesser General Public License
 * (version 2.1 or later).  See the COPYING file in this distribution.
 */

public class DirectPhotoPage : EditingHostPage {
    private File initial_file;
    private DirectViewCollection? view_controller = null;
    private File current_save_dir;
    private bool drop_if_dirty = false;

    public DirectPhotoPage (File file) {
        base (DirectPhoto.global, file.get_basename ());

        if (!check_editable_file (file)) {
            Application.get_instance ().panic ();

            return;
        }

        initial_file = file;
        view_controller = new DirectViewCollection ();
        current_save_dir = file.get_parent ();
        DirectPhoto.global.items_altered.connect (on_photos_altered);

        get_view ().selection_group_altered.connect (on_selection_group_altered);
    }

    ~DirectPhotoPage () {
        DirectPhoto.global.items_altered.disconnect (on_photos_altered);
    }

    protected override void init_collect_ui_filenames (Gee.List<string> ui_filenames) {
        base.init_collect_ui_filenames (ui_filenames);

        ui_filenames.add ("direct_context.ui");
        ui_filenames.add ("direct.ui");
    }

    protected override Gtk.ActionEntry[] init_collect_action_entries () {
        Gtk.ActionEntry[] actions = base.init_collect_action_entries ();

        Gtk.ActionEntry file = { "FileMenu", null, TRANSLATABLE, null, null, null };
        file.label = _ ("_File");
        actions += file;

        Gtk.ActionEntry save = { "Save", Gtk.Stock.SAVE, TRANSLATABLE, "<Ctrl>S", TRANSLATABLE,
                                 on_save
                               };
        save.label = _ ("_Save");
        save.tooltip = _ ("Save photo");
        actions += save;

        Gtk.ActionEntry save_as = { "SaveAs", Gtk.Stock.SAVE_AS, TRANSLATABLE,
                                    "<Ctrl><Shift>S", TRANSLATABLE, on_save_as
                                  };
        save_as.label = _ ("Save _As...");
        save_as.tooltip = _ ("Save photo with a different name");
        actions += save_as;

        Gtk.ActionEntry send_to = { "SendTo", "document-send", TRANSLATABLE, null,
                                    TRANSLATABLE, on_send_to
                                  };
        send_to.label = Resources.SEND_TO_MENU;
        actions += send_to;

        Gtk.ActionEntry print = { "Print", Gtk.Stock.PRINT, TRANSLATABLE, "<Ctrl>P",
                                  TRANSLATABLE, on_print
                                };
        print.label = Resources.PRINT_MENU;
        print.tooltip = _ ("Print the photo to a printer connected to your computer");
        actions += print;

        Gtk.ActionEntry edit = { "EditMenu", null, TRANSLATABLE, null, null, null };
        edit.label = _ ("_Edit");
        actions += edit;

        Gtk.ActionEntry photo = { "PhotoMenu", null, "", null, null, null };
        photo.label = _ ("_Photo");
        actions += photo;

        Gtk.ActionEntry tools = { "Tools", null, TRANSLATABLE, null, null, null };
        tools.label = _ ("T_ools");
        actions += tools;

        Gtk.ActionEntry prev = { "PrevPhoto", Gtk.Stock.GO_BACK, TRANSLATABLE, null,
                                 TRANSLATABLE, on_previous_photo
                               };
        prev.label = _ ("_Previous Photo");
        prev.tooltip = _ ("Previous Photo");
        actions += prev;

        Gtk.ActionEntry next = { "NextPhoto", Gtk.Stock.GO_FORWARD, TRANSLATABLE, null,
                                 TRANSLATABLE, on_next_photo
                               };
        next.label = _ ("_Next Photo");
        next.tooltip = _ ("Next Photo");
        actions += next;

        Gtk.ActionEntry rotate_right = { "RotateClockwise", Resources.CLOCKWISE,
                                         TRANSLATABLE, "<Ctrl>R", TRANSLATABLE, on_rotate_clockwise
                                       };
        rotate_right.label = Resources.ROTATE_CW_MENU;
        rotate_right.tooltip = Resources.ROTATE_CCW_TOOLTIP;
        actions += rotate_right;

        Gtk.ActionEntry rotate_left = { "RotateCounterclockwise", Resources.COUNTERCLOCKWISE,
                                        TRANSLATABLE, "<Ctrl><Shift>R", TRANSLATABLE, on_rotate_counterclockwise
                                      };
        rotate_left.label = Resources.ROTATE_CCW_MENU;
        rotate_left.tooltip = Resources.ROTATE_CCW_TOOLTIP;
        actions += rotate_left;

        Gtk.ActionEntry hflip = { "FlipHorizontally", Resources.HFLIP, TRANSLATABLE, null,
                                  TRANSLATABLE, on_flip_horizontally
                                };
        hflip.label = Resources.HFLIP_MENU;
        actions += hflip;

        Gtk.ActionEntry vflip = { "FlipVertically", Resources.VFLIP, TRANSLATABLE, null,
                                  TRANSLATABLE, on_flip_vertically
                                };
        vflip.label = Resources.VFLIP_MENU;
        actions += vflip;

        Gtk.ActionEntry enhance = { "Enhance", Resources.ENHANCE, TRANSLATABLE, "<Ctrl>E",
                                    TRANSLATABLE, on_enhance
                                  };
        enhance.label = Resources.ENHANCE_MENU;
        enhance.tooltip = Resources.ENHANCE_TOOLTIP;
        actions += enhance;

        Gtk.ActionEntry crop = { "Crop", Resources.CROP, TRANSLATABLE, "<Ctrl>O",
                                 TRANSLATABLE, toggle_crop
                               };
        crop.label = Resources.CROP_MENU;
        crop.tooltip = Resources.CROP_TOOLTIP;
        actions += crop;

        Gtk.ActionEntry straighten = { "Straighten", Gtk.Stock.REFRESH, TRANSLATABLE, "<Ctrl>A",
                                       TRANSLATABLE, toggle_straighten
                                     };
        straighten.label = Resources.STRAIGHTEN_MENU;
        straighten.tooltip = Resources.STRAIGHTEN_TOOLTIP;
        actions += straighten;

        Gtk.ActionEntry red_eye = { "RedEye", Resources.REDEYE, TRANSLATABLE, "<Ctrl>Y",
                                    TRANSLATABLE, toggle_redeye
                                  };
        red_eye.label = Resources.RED_EYE_MENU;
        red_eye.tooltip = Resources.RED_EYE_TOOLTIP;
        actions += red_eye;

        Gtk.ActionEntry adjust = { "Adjust", Resources.ADJUST, TRANSLATABLE, "<Ctrl>D",
                                   TRANSLATABLE, toggle_adjust
                                 };
        adjust.label = Resources.ADJUST_MENU;
        adjust.tooltip = Resources.ADJUST_TOOLTIP;
        actions += adjust;

        Gtk.ActionEntry revert = { "Revert", Gtk.Stock.REVERT_TO_SAVED, TRANSLATABLE,
                                   null, TRANSLATABLE, on_revert
                                 };
        revert.label = Resources.REVERT_MENU;
        actions += revert;

        Gtk.ActionEntry adjust_date_time = { "AdjustDateTime", null, TRANSLATABLE, null,
                                             TRANSLATABLE, on_adjust_date_time
                                           };
        adjust_date_time.label = Resources.ADJUST_DATE_TIME_MENU;
        actions += adjust_date_time;
<<<<<<< HEAD
=======

        Gtk.ActionEntry set_background = { "SetBackground", null, TRANSLATABLE, "<Ctrl>B",
                                           TRANSLATABLE, on_set_background
                                         };
        set_background.label = Resources.SET_BACKGROUND_MENU;
        set_background.tooltip = Resources.SET_BACKGROUND_TOOLTIP;
        actions += set_background;
>>>>>>> 527352c8

        Gtk.ActionEntry view = { "ViewMenu", null, TRANSLATABLE, null, null, null };
        view.label = _ ("_View");
        actions += view;

        Gtk.ActionEntry help = { "HelpMenu", null, TRANSLATABLE, null, null, null };
        help.label = _ ("_Help");
        actions += help;

        Gtk.ActionEntry increase_size = { "IncreaseSize", Gtk.Stock.ZOOM_IN, TRANSLATABLE,
                                          "<Ctrl>plus", TRANSLATABLE, on_increase_size
                                        };
        increase_size.label = _ ("Zoom _In");
        increase_size.tooltip = _ ("Increase the magnification of the photo");
        actions += increase_size;

        Gtk.ActionEntry decrease_size = { "DecreaseSize", Gtk.Stock.ZOOM_OUT, TRANSLATABLE,
                                          "<Ctrl>minus", TRANSLATABLE, on_decrease_size
                                        };
        decrease_size.label = _ ("Zoom _Out");
        decrease_size.tooltip = _ ("Decrease the magnification of the photo");
        actions += decrease_size;

        Gtk.ActionEntry best_fit = { "ZoomFit", Gtk.Stock.ZOOM_FIT, TRANSLATABLE,
                                     "<Ctrl>0", TRANSLATABLE, snap_zoom_to_min
                                   };
        best_fit.label = _ ("Fit to _Page");
        best_fit.tooltip = _ ("Zoom the photo to fit on the screen");
        actions += best_fit;

        Gtk.ActionEntry actual_size = { "Zoom100", Gtk.Stock.ZOOM_100, TRANSLATABLE,
                                        "<Ctrl>1", TRANSLATABLE, snap_zoom_to_isomorphic
                                      };
        /// xgettext:no-c-format
        actual_size.label = _ ("Zoom _100%");
        /// xgettext:no-c-format
        actual_size.tooltip = _ ("Zoom the photo to 100% magnification");
        actions += actual_size;

        Gtk.ActionEntry max_size = { "Zoom200", null, TRANSLATABLE,
                                     "<Ctrl>2", TRANSLATABLE, snap_zoom_to_max
                                   };
        /// xgettext:no-c-format
        max_size.label = _ ("Zoom _200%");
        /// xgettext:no-c-format
        max_size.tooltip = _ ("Zoom the photo to 200% magnification");
        actions += max_size;

        return actions;
    }

    protected override InjectionGroup[] init_collect_injection_groups () {
        InjectionGroup[] groups = base.init_collect_injection_groups ();

        InjectionGroup print_group = new InjectionGroup ("/MenuBar/FileMenu/PrintPlaceholder");
        print_group.add_menu_item ("Print");

        groups += print_group;
<<<<<<< HEAD
        
=======

        InjectionGroup bg_group = new InjectionGroup ("/MenuBar/FileMenu/SetBackgroundPlaceholder");
        bg_group.add_menu_item ("SetBackground");

        groups += bg_group;

>>>>>>> 527352c8
        return groups;
    }

    private static bool check_editable_file (File file) {
        if (!FileUtils.test (file.get_path (), FileTest.EXISTS))
            AppWindow.error_message (_ ("%s does not exist.").printf (file.get_path ()));
        else if (!FileUtils.test (file.get_path (), FileTest.IS_REGULAR))
            AppWindow.error_message (_ ("%s is not a file.").printf (file.get_path ()));
        else if (!PhotoFileFormat.is_file_supported (file))
            AppWindow.error_message (_ ("%s does not support the file format of\n%s.").printf (
                                         _ (Resources.APP_TITLE), file.get_path ()));
        else
            return true;

        return false;
    }

    public override void realize () {
        if (base.realize != null)
            base.realize ();

        DirectPhoto? photo = DirectPhoto.global.get_file_source (initial_file);

        display_mirror_of (view_controller, photo);
        initial_file = null;
    }

    protected override void photo_changing (Photo new_photo) {
        if (get_photo () != null) {
            DirectPhoto tmp = get_photo () as DirectPhoto;

            if (tmp != null) {
                tmp.can_rotate_changed.disconnect (on_dphoto_can_rotate_changed);
            }
        }

        ((DirectPhoto) new_photo).demand_load ();

        DirectPhoto tmp = new_photo as DirectPhoto;

        if (tmp != null) {
            tmp.can_rotate_changed.connect (on_dphoto_can_rotate_changed);
        }
    }

    public File get_current_file () {
        return get_photo ().get_file ();
    }

<<<<<<< HEAD
    protected override bool on_context_buttonpress(Gdk.EventButton event) {
        Gtk.Menu context_menu = (Gtk.Menu) ui.get_widget("/DirectContextMenu");
        populate_contractor_menu(context_menu,"/DirectContextMenu/ContractorPlaceholder");
        popup_context_menu(context_menu, event);
=======
    protected override bool on_context_buttonpress (Gdk.EventButton event) {
        Gtk.Menu context_menu = (Gtk.Menu) ui.get_widget ("/DirectContextMenu");
        popup_context_menu (context_menu, event);
>>>>>>> 527352c8

        return true;
    }

    private void update_zoom_menu_item_sensitivity () {
        set_action_sensitive ("IncreaseSize", !get_zoom_state ().is_max () && !get_photo_missing ());
        set_action_sensitive ("DecreaseSize", !get_zoom_state ().is_default () && !get_photo_missing ());
    }

    protected override void on_increase_size () {
        base.on_increase_size ();

        update_zoom_menu_item_sensitivity ();
    }

    protected override void on_decrease_size () {
        base.on_decrease_size ();

        update_zoom_menu_item_sensitivity ();
    }

    private void on_photos_altered (Gee.Map<DataObject, Alteration> map) {
        bool contains = false;
        if (has_photo ()) {
            Photo photo = get_photo ();
            foreach (DataObject object in map.keys) {
                if (((Photo) object) == photo) {
                    contains = true;

                    break;
                }
            }
        }

        bool sensitive = has_photo () && !get_photo_missing ();
        if (sensitive)
            sensitive = contains;

        set_action_sensitive ("Save", sensitive && get_photo ().get_file_format ().can_write ());
        set_action_sensitive ("Revert", sensitive);
    }

    private void on_selection_group_altered () {
        // On EditingHostPage, the displayed photo is always selected, so this signal is fired
        // whenever a new photo is displayed (which even happens on an in-place save; the changes
        // are written and a new DirectPhoto is loaded into its place).
        //
        // In every case, reset the CommandManager, as the command stack is not valid against this
        // new file.
        get_command_manager ().reset ();
    }

    protected override bool on_double_click (Gdk.EventButton event) {
        AppWindow.get_instance ().end_fullscreen ();

        return base.on_double_click (event);
    }

    protected override void update_ui (bool missing) {
        bool sensitivity = !missing;
<<<<<<< HEAD
        
        set_action_sensitive("Save", sensitivity);
        set_action_sensitive("SaveAs", sensitivity);
        set_action_sensitive("SendTo", sensitivity);
        set_action_sensitive("Publish", sensitivity);
        set_action_sensitive("Print", sensitivity);
        set_action_sensitive("CommonJumpToFile", sensitivity);
        
        set_action_sensitive("CommonUndo", sensitivity);
        set_action_sensitive("CommonRedo", sensitivity);
        
        set_action_sensitive("IncreaseSize", sensitivity);
        set_action_sensitive("DecreaseSize", sensitivity);
        set_action_sensitive("ZoomFit", sensitivity);
        set_action_sensitive("Zoom100", sensitivity);
        set_action_sensitive("Zoom200", sensitivity);
        
        set_action_sensitive("RotateClockwise", sensitivity);
        set_action_sensitive("RotateCounterclockwise", sensitivity);
        set_action_sensitive("FlipHorizontally", sensitivity);
        set_action_sensitive("FlipVertically", sensitivity);
        set_action_sensitive("Enhance", sensitivity);
        set_action_sensitive("Crop", sensitivity);
        set_action_sensitive("Straighten", sensitivity);
        set_action_sensitive("RedEye", sensitivity);
        set_action_sensitive("Adjust", sensitivity);
        set_action_sensitive("Revert", sensitivity);
        set_action_sensitive("AdjustDateTime", sensitivity);
        set_action_sensitive("Fullscreen", sensitivity);
        
        base.update_ui(missing);
    }
    
    protected override void update_actions(int selected_count, int count) {
        bool multiple = get_view().get_count() > 1;
        bool revert_possible = has_photo() ? get_photo().has_transformations() 
            && !get_photo_missing() : false;
        bool rotate_possible = has_photo() ? is_rotate_available(get_photo()) : false;
        bool enhance_possible = has_photo() ? is_enhance_available(get_photo()) : false;
        
        set_action_sensitive("PrevPhoto", multiple);
        set_action_sensitive("NextPhoto", multiple);
        set_action_sensitive("RotateClockwise", rotate_possible);
        set_action_sensitive("RotateCounterclockwise", rotate_possible);
        set_action_sensitive("FlipHorizontally", rotate_possible);
        set_action_sensitive("FlipVertically", rotate_possible);
        set_action_sensitive("Revert", revert_possible);
        set_action_sensitive("Enhance", enhance_possible);
        
        if (has_photo()) {
            set_action_sensitive("Crop", EditingTools.CropTool.is_available(get_photo(), Scaling.for_original()));
            set_action_sensitive("RedEye", EditingTools.RedeyeTool.is_available(get_photo(), 
                Scaling.for_original()));
=======

        set_action_sensitive ("Save", sensitivity);
        set_action_sensitive ("SaveAs", sensitivity);
        set_action_sensitive ("SendTo", sensitivity);
        set_action_sensitive ("Publish", sensitivity);
        set_action_sensitive ("Print", sensitivity);
        set_action_sensitive ("CommonJumpToFile", sensitivity);

        set_action_sensitive ("CommonUndo", sensitivity);
        set_action_sensitive ("CommonRedo", sensitivity);

        set_action_sensitive ("IncreaseSize", sensitivity);
        set_action_sensitive ("DecreaseSize", sensitivity);
        set_action_sensitive ("ZoomFit", sensitivity);
        set_action_sensitive ("Zoom100", sensitivity);
        set_action_sensitive ("Zoom200", sensitivity);

        set_action_sensitive ("RotateClockwise", sensitivity);
        set_action_sensitive ("RotateCounterclockwise", sensitivity);
        set_action_sensitive ("FlipHorizontally", sensitivity);
        set_action_sensitive ("FlipVertically", sensitivity);
        set_action_sensitive ("Enhance", sensitivity);
        set_action_sensitive ("Crop", sensitivity);
        set_action_sensitive ("Straighten", sensitivity);
        set_action_sensitive ("RedEye", sensitivity);
        set_action_sensitive ("Adjust", sensitivity);
        set_action_sensitive ("Revert", sensitivity);
        set_action_sensitive ("AdjustDateTime", sensitivity);
        set_action_sensitive ("Fullscreen", sensitivity);

        set_action_sensitive ("SetBackground", has_photo () && !get_photo_missing ());

        base.update_ui (missing);
    }

    protected override void update_actions (int selected_count, int count) {
        bool multiple = get_view ().get_count () > 1;
        bool revert_possible = has_photo () ? get_photo ().has_transformations ()
                               && !get_photo_missing () : false;
        bool rotate_possible = has_photo () ? is_rotate_available (get_photo ()) : false;
        bool enhance_possible = has_photo () ? is_enhance_available (get_photo ()) : false;

        set_action_sensitive ("PrevPhoto", multiple);
        set_action_sensitive ("NextPhoto", multiple);
        set_action_sensitive ("RotateClockwise", rotate_possible);
        set_action_sensitive ("RotateCounterclockwise", rotate_possible);
        set_action_sensitive ("FlipHorizontally", rotate_possible);
        set_action_sensitive ("FlipVertically", rotate_possible);
        set_action_sensitive ("Revert", revert_possible);
        set_action_sensitive ("Enhance", enhance_possible);

        set_action_sensitive ("SetBackground", has_photo ());

        if (has_photo ()) {
            set_action_sensitive ("Crop", EditingTools.CropTool.is_available (get_photo (), Scaling.for_original ()));
            set_action_sensitive ("RedEye", EditingTools.RedeyeTool.is_available (get_photo (),
                                  Scaling.for_original ()));
>>>>>>> 527352c8
        }

        // can't write to raws, and trapping the output JPEG here is tricky,
        // so don't allow date/time changes here.
        if (get_photo () != null) {
            set_action_sensitive ("AdjustDateTime", (get_photo ().get_file_format () != PhotoFileFormat.RAW));
        } else {
            set_action_sensitive ("AdjustDateTime", false);
        }

        base.update_actions (selected_count, count);
    }

    private bool check_ok_to_close_photo (Photo photo) {
        if (!photo.has_alterations ())
            return true;

        if (drop_if_dirty) {
            // need to remove transformations, or else they stick around in memory (reappearing
            // if the user opens the file again)
            photo.remove_all_transformations ();

            return true;
        }

        bool is_writeable = get_photo ().get_file_format ().can_write ();
        string save_option = is_writeable ? _ ("_Save") : _ ("_Save a Copy");

        Gtk.ResponseType response = AppWindow.negate_affirm_cancel_question (
                                        _ ("Lose changes to %s?").printf (photo.get_basename ()), save_option,
                                        _ ("Close _without Saving"));

        if (response == Gtk.ResponseType.YES)
            photo.remove_all_transformations ();
        else if (response == Gtk.ResponseType.NO) {
            if (is_writeable)
                save (photo.get_file (), 0, ScaleConstraint.ORIGINAL, Jpeg.Quality.HIGH,
                      get_photo ().get_file_format ());
            else
                on_save_as ();
        } else if ((response == Gtk.ResponseType.CANCEL) || (response == Gtk.ResponseType.DELETE_EVENT) ||
                   (response == Gtk.ResponseType.CLOSE)) {
            return false;
        }

        return true;
    }

    public bool check_quit () {
        return check_ok_to_close_photo (get_photo ());
    }

    protected override bool confirm_replace_photo (Photo? old_photo, Photo new_photo) {
        return (old_photo != null) ? check_ok_to_close_photo (old_photo) : true;
    }

    private void save (File dest, int scale, ScaleConstraint constraint, Jpeg.Quality quality,
                       PhotoFileFormat format, bool copy_unmodified = false, bool save_metadata = true) {
        Scaling scaling = Scaling.for_constraint (constraint, scale, false);

        try {
            get_photo ().export (dest, scaling, quality, format, copy_unmodified, save_metadata);
        } catch (Error err) {
            AppWindow.error_message (_ ("Error while saving to %s: %s").printf (dest.get_path (),
                                     err.message));

            return;
        }

        // Fetch the DirectPhoto and reimport.
        DirectPhoto photo;
        DirectPhoto.global.fetch (dest, out photo, true);

        DirectView tmp_view = new DirectView (photo);
        view_controller.add (tmp_view);

        DirectPhoto.global.reimport_photo (photo);
        display_mirror_of (view_controller, photo);
    }

    private void on_save () {
        if (!get_photo ().has_alterations () || !get_photo ().get_file_format ().can_write () ||
                get_photo_missing ())
            return;

        // save full-sized version right on top of the current file
        save (get_photo ().get_file (), 0, ScaleConstraint.ORIGINAL, Jpeg.Quality.HIGH,
              get_photo ().get_file_format ());
    }

    private void on_save_as () {
        ExportDialog export_dialog = new ExportDialog (_ ("Save As"));

        int scale;
        ScaleConstraint constraint;
        ExportFormatParameters export_params = ExportFormatParameters.last ();
        if (!export_dialog.execute (out scale, out constraint, ref export_params))
            return;

        string filename = get_photo ().get_export_basename_for_parameters (export_params);
        PhotoFileFormat effective_export_format =
            get_photo ().get_export_format_for_parameters (export_params);

        string[] output_format_extensions =
            effective_export_format.get_properties ().get_known_extensions ();
        Gtk.FileFilter output_format_filter = new Gtk.FileFilter ();
        foreach (string extension in output_format_extensions) {
            string uppercase_extension = extension.up ();
            output_format_filter.add_pattern ("*." + extension);
            output_format_filter.add_pattern ("*." + uppercase_extension);
        }

        Gtk.FileChooserDialog save_as_dialog = new Gtk.FileChooserDialog (_ ("Save As"),
                AppWindow.get_instance (), Gtk.FileChooserAction.SAVE, Gtk.Stock.CANCEL,
                Gtk.ResponseType.CANCEL, Gtk.Stock.OK, Gtk.ResponseType.OK);
        save_as_dialog.set_select_multiple (false);
        save_as_dialog.set_current_name (filename);
        save_as_dialog.set_current_folder (current_save_dir.get_path ());
        save_as_dialog.add_filter (output_format_filter);
        save_as_dialog.set_do_overwrite_confirmation (true);
        save_as_dialog.set_local_only (false);

        int response = save_as_dialog.run ();
        if (response == Gtk.ResponseType.OK) {
            // flag to prevent asking user about losing changes to the old file (since they'll be
            // loaded right into the new one)
            drop_if_dirty = true;
            save (File.new_for_uri (save_as_dialog.get_uri ()), scale, constraint, export_params.quality,
                  effective_export_format, export_params.mode == ExportFormatMode.UNMODIFIED,
                  export_params.export_metadata);
            drop_if_dirty = false;

            current_save_dir = File.new_for_path (save_as_dialog.get_current_folder ());
        }

        save_as_dialog.destroy ();
    }

    private void on_send_to () {
        if (has_photo ())
            DesktopIntegration.send_to ((Gee.Collection<Photo>) get_view ().get_selected_sources ());
    }

    protected override bool on_app_key_pressed (Gdk.EventKey event) {
        bool handled = true;

        switch (Gdk.keyval_name (event.keyval)) {
        case "bracketright":
            activate_action ("RotateClockwise");
            break;

        case "bracketleft":
            activate_action ("RotateClockwise");
            break;

        default:
            handled = false;
            break;
        }

        return handled ? true : base.on_app_key_pressed (event);
    }

    private void on_print () {
        if (get_view ().get_selected_count () > 0) {
            PrintManager.get_instance ().spool_photo (
                (Gee.Collection<Photo>) get_view ().get_selected_sources_of_type (typeof (Photo)));
        }
    }

    private void on_dphoto_can_rotate_changed (bool should_allow_rotation) {
        enable_rotate (should_allow_rotation);
    }

    protected override DataView create_photo_view (DataSource source) {
        return new DirectView ((DirectPhoto) source);
    }
}

public class DirectFullscreenPhotoPage : DirectPhotoPage {
    public DirectFullscreenPhotoPage (File file) {
        base (file);
    }

    protected override void init_collect_ui_filenames (Gee.List<string> ui_filenames) {
        // We intentionally avoid calling the base class implementation since we don't want
        // direct.ui.
        ui_filenames.add ("direct_context.ui");
    }
}<|MERGE_RESOLUTION|>--- conflicted
+++ resolved
@@ -170,16 +170,6 @@
                                            };
         adjust_date_time.label = Resources.ADJUST_DATE_TIME_MENU;
         actions += adjust_date_time;
-<<<<<<< HEAD
-=======
-
-        Gtk.ActionEntry set_background = { "SetBackground", null, TRANSLATABLE, "<Ctrl>B",
-                                           TRANSLATABLE, on_set_background
-                                         };
-        set_background.label = Resources.SET_BACKGROUND_MENU;
-        set_background.tooltip = Resources.SET_BACKGROUND_TOOLTIP;
-        actions += set_background;
->>>>>>> 527352c8
 
         Gtk.ActionEntry view = { "ViewMenu", null, TRANSLATABLE, null, null, null };
         view.label = _ ("_View");
@@ -238,16 +228,7 @@
         print_group.add_menu_item ("Print");
 
         groups += print_group;
-<<<<<<< HEAD
-        
-=======
-
-        InjectionGroup bg_group = new InjectionGroup ("/MenuBar/FileMenu/SetBackgroundPlaceholder");
-        bg_group.add_menu_item ("SetBackground");
-
-        groups += bg_group;
-
->>>>>>> 527352c8
+
         return groups;
     }
 
@@ -297,17 +278,10 @@
         return get_photo ().get_file ();
     }
 
-<<<<<<< HEAD
-    protected override bool on_context_buttonpress(Gdk.EventButton event) {
-        Gtk.Menu context_menu = (Gtk.Menu) ui.get_widget("/DirectContextMenu");
-        populate_contractor_menu(context_menu,"/DirectContextMenu/ContractorPlaceholder");
-        popup_context_menu(context_menu, event);
-=======
     protected override bool on_context_buttonpress (Gdk.EventButton event) {
         Gtk.Menu context_menu = (Gtk.Menu) ui.get_widget ("/DirectContextMenu");
+        populate_contractor_menu (context_menu,"/DirectContextMenu/ContractorPlaceholder");
         popup_context_menu (context_menu, event);
->>>>>>> 527352c8
-
         return true;
     }
 
@@ -367,38 +341,37 @@
 
     protected override void update_ui (bool missing) {
         bool sensitivity = !missing;
-<<<<<<< HEAD
-        
-        set_action_sensitive("Save", sensitivity);
-        set_action_sensitive("SaveAs", sensitivity);
-        set_action_sensitive("SendTo", sensitivity);
-        set_action_sensitive("Publish", sensitivity);
-        set_action_sensitive("Print", sensitivity);
-        set_action_sensitive("CommonJumpToFile", sensitivity);
-        
-        set_action_sensitive("CommonUndo", sensitivity);
-        set_action_sensitive("CommonRedo", sensitivity);
-        
-        set_action_sensitive("IncreaseSize", sensitivity);
-        set_action_sensitive("DecreaseSize", sensitivity);
-        set_action_sensitive("ZoomFit", sensitivity);
-        set_action_sensitive("Zoom100", sensitivity);
-        set_action_sensitive("Zoom200", sensitivity);
-        
-        set_action_sensitive("RotateClockwise", sensitivity);
-        set_action_sensitive("RotateCounterclockwise", sensitivity);
-        set_action_sensitive("FlipHorizontally", sensitivity);
-        set_action_sensitive("FlipVertically", sensitivity);
-        set_action_sensitive("Enhance", sensitivity);
-        set_action_sensitive("Crop", sensitivity);
-        set_action_sensitive("Straighten", sensitivity);
-        set_action_sensitive("RedEye", sensitivity);
-        set_action_sensitive("Adjust", sensitivity);
-        set_action_sensitive("Revert", sensitivity);
-        set_action_sensitive("AdjustDateTime", sensitivity);
-        set_action_sensitive("Fullscreen", sensitivity);
-        
-        base.update_ui(missing);
+
+        set_action_sensitive ("Save", sensitivity);
+        set_action_sensitive ("SaveAs", sensitivity);
+        set_action_sensitive ("SendTo", sensitivity);
+        set_action_sensitive ("Publish", sensitivity);
+        set_action_sensitive ("Print", sensitivity);
+        set_action_sensitive ("CommonJumpToFile", sensitivity);
+
+        set_action_sensitive ("CommonUndo", sensitivity);
+        set_action_sensitive ("CommonRedo", sensitivity);
+
+        set_action_sensitive ("IncreaseSize", sensitivity);
+        set_action_sensitive ("DecreaseSize", sensitivity);
+        set_action_sensitive ("ZoomFit", sensitivity);
+        set_action_sensitive ("Zoom100", sensitivity);
+        set_action_sensitive ("Zoom200", sensitivity);
+
+        set_action_sensitive ("RotateClockwise", sensitivity);
+        set_action_sensitive ("RotateCounterclockwise", sensitivity);
+        set_action_sensitive ("FlipHorizontally", sensitivity);
+        set_action_sensitive ("FlipVertically", sensitivity);
+        set_action_sensitive ("Enhance", sensitivity);
+        set_action_sensitive ("Crop", sensitivity);
+        set_action_sensitive ("Straighten", sensitivity);
+        set_action_sensitive ("RedEye", sensitivity);
+        set_action_sensitive ("Adjust", sensitivity);
+        set_action_sensitive ("Revert", sensitivity);
+        set_action_sensitive ("AdjustDateTime", sensitivity);
+        set_action_sensitive ("Fullscreen", sensitivity);
+
+        base.update_ui (missing);
     }
     
     protected override void update_actions(int selected_count, int count) {
@@ -416,70 +389,12 @@
         set_action_sensitive("FlipVertically", rotate_possible);
         set_action_sensitive("Revert", revert_possible);
         set_action_sensitive("Enhance", enhance_possible);
+        set_action_sensitive ("SetBackground", has_photo ());
         
         if (has_photo()) {
             set_action_sensitive("Crop", EditingTools.CropTool.is_available(get_photo(), Scaling.for_original()));
             set_action_sensitive("RedEye", EditingTools.RedeyeTool.is_available(get_photo(), 
                 Scaling.for_original()));
-=======
-
-        set_action_sensitive ("Save", sensitivity);
-        set_action_sensitive ("SaveAs", sensitivity);
-        set_action_sensitive ("SendTo", sensitivity);
-        set_action_sensitive ("Publish", sensitivity);
-        set_action_sensitive ("Print", sensitivity);
-        set_action_sensitive ("CommonJumpToFile", sensitivity);
-
-        set_action_sensitive ("CommonUndo", sensitivity);
-        set_action_sensitive ("CommonRedo", sensitivity);
-
-        set_action_sensitive ("IncreaseSize", sensitivity);
-        set_action_sensitive ("DecreaseSize", sensitivity);
-        set_action_sensitive ("ZoomFit", sensitivity);
-        set_action_sensitive ("Zoom100", sensitivity);
-        set_action_sensitive ("Zoom200", sensitivity);
-
-        set_action_sensitive ("RotateClockwise", sensitivity);
-        set_action_sensitive ("RotateCounterclockwise", sensitivity);
-        set_action_sensitive ("FlipHorizontally", sensitivity);
-        set_action_sensitive ("FlipVertically", sensitivity);
-        set_action_sensitive ("Enhance", sensitivity);
-        set_action_sensitive ("Crop", sensitivity);
-        set_action_sensitive ("Straighten", sensitivity);
-        set_action_sensitive ("RedEye", sensitivity);
-        set_action_sensitive ("Adjust", sensitivity);
-        set_action_sensitive ("Revert", sensitivity);
-        set_action_sensitive ("AdjustDateTime", sensitivity);
-        set_action_sensitive ("Fullscreen", sensitivity);
-
-        set_action_sensitive ("SetBackground", has_photo () && !get_photo_missing ());
-
-        base.update_ui (missing);
-    }
-
-    protected override void update_actions (int selected_count, int count) {
-        bool multiple = get_view ().get_count () > 1;
-        bool revert_possible = has_photo () ? get_photo ().has_transformations ()
-                               && !get_photo_missing () : false;
-        bool rotate_possible = has_photo () ? is_rotate_available (get_photo ()) : false;
-        bool enhance_possible = has_photo () ? is_enhance_available (get_photo ()) : false;
-
-        set_action_sensitive ("PrevPhoto", multiple);
-        set_action_sensitive ("NextPhoto", multiple);
-        set_action_sensitive ("RotateClockwise", rotate_possible);
-        set_action_sensitive ("RotateCounterclockwise", rotate_possible);
-        set_action_sensitive ("FlipHorizontally", rotate_possible);
-        set_action_sensitive ("FlipVertically", rotate_possible);
-        set_action_sensitive ("Revert", revert_possible);
-        set_action_sensitive ("Enhance", enhance_possible);
-
-        set_action_sensitive ("SetBackground", has_photo ());
-
-        if (has_photo ()) {
-            set_action_sensitive ("Crop", EditingTools.CropTool.is_available (get_photo (), Scaling.for_original ()));
-            set_action_sensitive ("RedEye", EditingTools.RedeyeTool.is_available (get_photo (),
-                                  Scaling.for_original ()));
->>>>>>> 527352c8
         }
 
         // can't write to raws, and trapping the output JPEG here is tricky,
