--- conflicted
+++ resolved
@@ -145,9 +145,6 @@
 
     public HideablePageEntry () {
     }
-<<<<<<< HEAD
-}
-=======
 }
 
 public class Library.MainPage : CollectionPage {
@@ -171,5 +168,4 @@
     public override string get_back_name () {
         return _("All Photos");
     }
-}
->>>>>>> c5f00fc5
+}