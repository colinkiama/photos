--- conflicted
+++ resolved
@@ -145,31 +145,4 @@
 
     public HideablePageEntry () {
     }
-<<<<<<< HEAD
-}
-
-public class Library.MainPage : CollectionPage {
-    public const string NAME = _ ("Library");
-
-    public MainPage (ProgressMonitor? monitor = null) {
-        base (NAME);
-
-        foreach (MediaSourceCollection sources in MediaCollectionRegistry.get_instance ().get_all ())
-            get_view ().monitor_source_collection (sources, new CollectionViewManager (this), null, null, monitor);
-    }
-
-    protected override string get_view_empty_message () {
-        (get_container () as LibraryWindow).toggle_welcome_page (true, _ ("Add Some Photos"),_("No Photos were found in your library."), true);
-        return _ ("Trash is empty");
-    }
-
-    protected override void get_config_photos_sort (out bool sort_order, out int sort_by) {
-        Config.Facade.get_instance ().get_library_photos_sort (out sort_order, out sort_by);
-    }
-
-    protected override void set_config_photos_sort (bool sort_order, int sort_by) {
-        Config.Facade.get_instance ().set_library_photos_sort (sort_order, sort_by);
-    }
-=======
->>>>>>> ab1889e5
 }