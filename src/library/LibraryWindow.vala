--- conflicted
+++ resolved
@@ -714,44 +714,6 @@
         // the view controller)
         CollectionPage collection;
         Photo start;
-<<<<<<< HEAD
-        bool can_fullscreen = get_fullscreen_photo(page, out collection, out start);
-        
-        set_common_action_sensitive("CommonEmptyTrash", can_empty_trash());
-        set_common_action_visible("CommonJumpToEvent", true);
-        set_common_action_sensitive("CommonJumpToEvent", can_jump_to_event());
-        set_common_action_sensitive("CommonFullscreen", can_fullscreen);
-        
-        base.update_common_actions(page, selected_count, count);
-    }
-    
-    private void on_trashcan_contents_altered() {
-        set_common_action_sensitive("CommonEmptyTrash", can_empty_trash());
-    }
-    
-    private bool can_empty_trash() {
-        return (LibraryPhoto.global.get_trashcan_count() > 0) || (Video.global.get_trashcan_count() > 0);
-    }
-    
-    private void on_empty_trash() {
-        Gee.ArrayList<MediaSource> to_remove = new Gee.ArrayList<MediaSource>();
-        to_remove.add_all(LibraryPhoto.global.get_trashcan_contents());
-        to_remove.add_all(Video.global.get_trashcan_contents());
-        
-        remove_from_app(to_remove, _("Empty Trash"),  _("Emptying Trash…"), true);
-        
-        AppWindow.get_command_manager().reset();
-    }
-    
-    private void on_new_search() {
-        (new SavedSearchDialog()).show();
-    }
-    
-    private bool can_jump_to_event() {
-        ViewCollection view = get_current_page().get_view();
-        if (view.get_selected_count() == 1) {
-            DataSource selected_source = view.get_selected_source_at(0);
-=======
         bool can_fullscreen = get_fullscreen_photo (page, out collection, out start);
 
         set_common_action_sensitive ("CommonEmptyTrash", can_empty_trash ());
@@ -775,7 +737,7 @@
         to_remove.add_all (LibraryPhoto.global.get_trashcan_contents ());
         to_remove.add_all (Video.global.get_trashcan_contents ());
 
-        remove_from_app (to_remove, _ ("Empty Trash"),  _ ("Emptying Trash..."));
+        remove_from_app (to_remove, _ ("Empty Trash"),  _ ("Emptying Trash..."), true);
 
         AppWindow.get_command_manager ().reset ();
     }
@@ -788,7 +750,6 @@
         ViewCollection view = get_current_page ().get_view ();
         if (view.get_selected_count () == 1) {
             DataSource selected_source = view.get_selected_source_at (0);
->>>>>>> e6c5d5b9
             if (selected_source is Event)
                 return true;
             else if (selected_source is MediaSource)
