/* Copyright 2010-2013 Yorba Foundation
 *
 * This software is licensed under the GNU Lesser General Public License
 * (version 2.1 or later).  See the COPYING file in this distribution.
 */

public class TrashPage : CheckerboardPage {
    public const string NAME = _ ("Trash");

    private class TrashView : Thumbnail {
        public TrashView (MediaSource source) {
            base (source);

            assert (source.is_trashed ());
        }
    }

    private class TrashSearchViewFilter : DefaultSearchViewFilter {
        public override uint get_criteria () {
            return SearchFilterCriteria.TEXT | SearchFilterCriteria.FLAG |
                   SearchFilterCriteria.MEDIA | SearchFilterCriteria.RATING;
        }
    }

    private TrashSearchViewFilter search_filter = new TrashSearchViewFilter ();
    private MediaViewTracker tracker;

    public TrashPage () {
        base (NAME);

        init_item_context_menu ("/TrashContextMenu");
        init_page_sidebar_menu ("/TrashPageMenu");
        init_page_context_menu ("/TrashViewMenu");
        init_toolbar ("/TrashToolbar");

        tracker = new MediaViewTracker (get_view ());

        // monitor trashcans and initialize view with all items in them
        LibraryPhoto.global.trashcan_contents_altered.connect (on_trashcan_contents_altered);
        Video.global.trashcan_contents_altered.connect (on_trashcan_contents_altered);
        on_trashcan_contents_altered (LibraryPhoto.global.get_trashcan_contents (), null);
        on_trashcan_contents_altered (Video.global.get_trashcan_contents (), null);
    }

    protected override void init_collect_ui_filenames (Gee.List<string> ui_filenames) {
        base.init_collect_ui_filenames (ui_filenames);

        ui_filenames.add ("trash.ui");
    }

    protected override Gtk.ActionEntry[] init_collect_action_entries () {
        Gtk.ActionEntry[] actions = base.init_collect_action_entries ();

        Gtk.ActionEntry delete_action = { "Delete", Gtk.Stock.DELETE, TRANSLATABLE, "Delete",
                                          TRANSLATABLE, on_delete
                                        };
        delete_action.label = Resources.DELETE_PHOTOS_MENU;
        delete_action.tooltip = Resources.DELETE_FROM_TRASH_TOOLTIP;
        actions += delete_action;

        Gtk.ActionEntry restore = { "Restore", Gtk.Stock.UNDELETE, TRANSLATABLE, null, TRANSLATABLE,
                                    on_restore
                                  };
        restore.label = Resources.RESTORE_PHOTOS_MENU;
        restore.tooltip = Resources.RESTORE_PHOTOS_TOOLTIP;
        actions += restore;

        return actions;
    }

    public override Core.ViewTracker? get_view_tracker () {
        return tracker;
    }

    protected override void update_actions (int selected_count, int count) {
        bool has_selected = selected_count > 0;

        set_action_sensitive ("Delete", has_selected);
        set_action_important ("Delete", true);
        set_action_sensitive ("Restore", has_selected);
        set_action_important ("Restore", true);
        set_common_action_important ("CommonEmptyTrash", true);

        base.update_actions (selected_count, count);
    }

    private void on_trashcan_contents_altered (Gee.Collection<MediaSource>? added,
            Gee.Collection<MediaSource>? removed) {
        if (added != null) {
            foreach (MediaSource source in added)
                get_view ().add (new TrashView (source));
        }

        if (removed != null) {
            Marker marker = get_view ().start_marking ();
            foreach (MediaSource source in removed)
                marker.mark (get_view ().get_view_for_source (source));
            get_view ().remove_marked (marker);
        }
    }

    private void on_restore () {
        if (get_view ().get_selected_count () == 0)
            return;

        get_command_manager ().execute (new TrashUntrashPhotosCommand (
                                           (Gee.Collection<LibraryPhoto>) get_view ().get_selected_sources (), false));
    }

    protected override string get_view_empty_message () {
        return _ ("Trash is empty");
    }
<<<<<<< HEAD
    
    private void on_delete() {
        remove_from_app((Gee.Collection<MediaSource>) get_view().get_selected_sources(), _("Delete"), 
            ngettext("Deleting a Photo", "Deleting Photos", get_view().get_selected_count()), true);
=======

    private void on_delete () {
        remove_from_app ((Gee.Collection<MediaSource>) get_view ().get_selected_sources (), _ ("Delete"),
                         (get_view ().get_selected_count () == 1) ? ("Deleting a Photo") : _ ("Deleting Photos"));
>>>>>>> e6c5d5b9
    }

    public override SearchViewFilter get_search_view_filter () {
        return search_filter;
    }
}
<|MERGE_RESOLUTION|>--- conflicted
+++ resolved
@@ -110,17 +110,10 @@
     protected override string get_view_empty_message () {
         return _ ("Trash is empty");
     }
-<<<<<<< HEAD
-    
-    private void on_delete() {
-        remove_from_app((Gee.Collection<MediaSource>) get_view().get_selected_sources(), _("Delete"), 
-            ngettext("Deleting a Photo", "Deleting Photos", get_view().get_selected_count()), true);
-=======
 
     private void on_delete () {
         remove_from_app ((Gee.Collection<MediaSource>) get_view ().get_selected_sources (), _ ("Delete"),
-                         (get_view ().get_selected_count () == 1) ? ("Deleting a Photo") : _ ("Deleting Photos"));
->>>>>>> e6c5d5b9
+                         ngettext("Deleting a Photo", "Deleting Photos", get_view().get_selected_count()), true);
     }
 
     public override SearchViewFilter get_search_view_filter () {
