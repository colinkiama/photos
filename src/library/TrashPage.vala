--- conflicted
+++ resolved
@@ -5,44 +5,38 @@
  */
 
 public class TrashPage : CheckerboardPage {
-    public const string NAME = _ ("Trash");
-
+    public const string NAME = _("Trash");
+    
     private class TrashView : Thumbnail {
-        public TrashView (MediaSource source) {
+        public TrashView(MediaSource source) {
             base (source);
-
-            assert (source.is_trashed ());
+            
+            assert(source.is_trashed());
         }
     }
-
+    
     private class TrashSearchViewFilter : DefaultSearchViewFilter {
-        public override uint get_criteria () {
-            return SearchFilterCriteria.TEXT | SearchFilterCriteria.FLAG |
-                   SearchFilterCriteria.MEDIA | SearchFilterCriteria.RATING;
+        public override uint get_criteria() {
+            return SearchFilterCriteria.TEXT | SearchFilterCriteria.FLAG | 
+                SearchFilterCriteria.MEDIA | SearchFilterCriteria.RATING;
         }
     }
-
-    private TrashSearchViewFilter search_filter = new TrashSearchViewFilter ();
+    
+    private TrashSearchViewFilter search_filter = new TrashSearchViewFilter();
     private MediaViewTracker tracker;
-<<<<<<< HEAD
     private Gtk.ToolButton show_sidebar_button;
     
     public TrashPage() {
-=======
-
-    public TrashPage () {
->>>>>>> 4cc24843
         base (NAME);
-
-        init_item_context_menu ("/TrashContextMenu");
-        init_page_sidebar_menu ("/TrashPageMenu");
-        init_page_context_menu ("/TrashViewMenu");
-        init_toolbar ("/TrashToolbar");
-
-        tracker = new MediaViewTracker (get_view ());
-
+        
+        init_item_context_menu("/TrashContextMenu");
+        init_page_sidebar_menu("/TrashPageMenu");
+        init_page_context_menu("/TrashViewMenu");
+        init_toolbar("/TrashToolbar");
+        
+        tracker = new MediaViewTracker(get_view());
+        
         // monitor trashcans and initialize view with all items in them
-<<<<<<< HEAD
         LibraryPhoto.global.trashcan_contents_altered.connect(on_trashcan_contents_altered);
         Video.global.trashcan_contents_altered.connect(on_trashcan_contents_altered);
         on_trashcan_contents_altered(LibraryPhoto.global.get_trashcan_contents(), null);
@@ -84,89 +78,75 @@
         base.init_collect_ui_filenames(ui_filenames);
         
         ui_filenames.add("trash.ui");
-=======
-        LibraryPhoto.global.trashcan_contents_altered.connect (on_trashcan_contents_altered);
-        Video.global.trashcan_contents_altered.connect (on_trashcan_contents_altered);
-        on_trashcan_contents_altered (LibraryPhoto.global.get_trashcan_contents (), null);
-        on_trashcan_contents_altered (Video.global.get_trashcan_contents (), null);
     }
-
-    protected override void init_collect_ui_filenames (Gee.List<string> ui_filenames) {
-        base.init_collect_ui_filenames (ui_filenames);
-
-        ui_filenames.add ("trash.ui");
->>>>>>> 4cc24843
-    }
-
-    protected override Gtk.ActionEntry[] init_collect_action_entries () {
-        Gtk.ActionEntry[] actions = base.init_collect_action_entries ();
-
+    
+    protected override Gtk.ActionEntry[] init_collect_action_entries() {
+        Gtk.ActionEntry[] actions = base.init_collect_action_entries();
+        
         Gtk.ActionEntry delete_action = { "Delete", Gtk.Stock.DELETE, TRANSLATABLE, "Delete",
-                                          TRANSLATABLE, on_delete
-                                        };
+            TRANSLATABLE, on_delete };
         delete_action.label = Resources.DELETE_PHOTOS_MENU;
         delete_action.tooltip = Resources.DELETE_FROM_TRASH_TOOLTIP;
         actions += delete_action;
-
+        
         Gtk.ActionEntry restore = { "Restore", Gtk.Stock.UNDELETE, TRANSLATABLE, null, TRANSLATABLE,
-                                    on_restore
-                                  };
+            on_restore };
         restore.label = Resources.RESTORE_PHOTOS_MENU;
         restore.tooltip = Resources.RESTORE_PHOTOS_TOOLTIP;
         actions += restore;
-
+        
         return actions;
     }
-
-    public override Core.ViewTracker? get_view_tracker () {
+    
+    public override Core.ViewTracker? get_view_tracker() {
         return tracker;
     }
-
-    protected override void update_actions (int selected_count, int count) {
+    
+    protected override void update_actions(int selected_count, int count) {
         bool has_selected = selected_count > 0;
-
-        set_action_sensitive ("Delete", has_selected);
-        set_action_important ("Delete", true);
-        set_action_sensitive ("Restore", has_selected);
-        set_action_important ("Restore", true);
-        set_common_action_important ("CommonEmptyTrash", true);
-
-        base.update_actions (selected_count, count);
+        
+        set_action_sensitive("Delete", has_selected);
+        set_action_important("Delete", true);
+        set_action_sensitive("Restore", has_selected);
+        set_action_important("Restore", true);
+        set_common_action_important("CommonEmptyTrash", true);
+        
+        base.update_actions(selected_count, count);
     }
-
-    private void on_trashcan_contents_altered (Gee.Collection<MediaSource>? added,
-            Gee.Collection<MediaSource>? removed) {
+    
+    private void on_trashcan_contents_altered(Gee.Collection<MediaSource>? added,
+        Gee.Collection<MediaSource>? removed) {
         if (added != null) {
             foreach (MediaSource source in added)
-                get_view ().add (new TrashView (source));
+                get_view().add(new TrashView(source));
         }
-
+        
         if (removed != null) {
-            Marker marker = get_view ().start_marking ();
+            Marker marker = get_view().start_marking();
             foreach (MediaSource source in removed)
-                marker.mark (get_view ().get_view_for_source (source));
-            get_view ().remove_marked (marker);
+                marker.mark(get_view().get_view_for_source(source));
+            get_view().remove_marked(marker);
         }
     }
-
-    private void on_restore () {
-        if (get_view ().get_selected_count () == 0)
+    
+    private void on_restore() {
+        if (get_view().get_selected_count() == 0)
             return;
-
-        get_command_manager ().execute (new TrashUntrashPhotosCommand (
-                                           (Gee.Collection<LibraryPhoto>) get_view ().get_selected_sources (), false));
+        
+        get_command_manager().execute(new TrashUntrashPhotosCommand(
+            (Gee.Collection<LibraryPhoto>) get_view().get_selected_sources(), false));
     }
-
-    protected override string get_view_empty_message () {
-        return _ ("Trash is empty");
+    
+    protected override string get_view_empty_message() {
+        return _("Trash is empty");
     }
-
-    private void on_delete () {
-        remove_from_app ((Gee.Collection<MediaSource>) get_view ().get_selected_sources (), _ ("Delete"),
-                         ngettext("Deleting a Photo", "Deleting Photos", get_view().get_selected_count()), true);
+    
+    private void on_delete() {
+        remove_from_app((Gee.Collection<MediaSource>) get_view().get_selected_sources(), _("Delete"), 
+            (get_view().get_selected_count() == 1) ? ("Deleting a Photo") : _("Deleting Photos"), true);
     }
-
-    public override SearchViewFilter get_search_view_filter () {
+    
+    public override SearchViewFilter get_search_view_filter() {
         return search_filter;
     }
 
