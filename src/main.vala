--- conflicted
+++ resolved
@@ -71,12 +71,7 @@
     if (!verify_databases(out app_version)) {
         string errormsg = _("The database for your photo library is not compatible with this version of Shotwell.  It appears it was created by Shotwell %s.  Please clear your library by deleting %s and re-import your photos.");
         Gtk.MessageDialog dialog = new Gtk.MessageDialog(null, Gtk.DialogFlags.MODAL, 
-<<<<<<< HEAD
-            Gtk.MessageType.ERROR, Gtk.ButtonsType.OK, errormsg, app_version, AppDirs.get_data_dir());
-=======
-            Gtk.MessageType.ERROR, Gtk.ButtonsType.OK, errormsg, app_version, 
-            AppWindow.get_data_dir().get_path());
->>>>>>> bc7951bb
+            Gtk.MessageType.ERROR, Gtk.ButtonsType.OK, errormsg, app_version, AppDirs.get_data_dir().get_path());
         dialog.title = Resources.APP_TITLE;
         dialog.run();
         dialog.destroy();
