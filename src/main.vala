--- conflicted
+++ resolved
@@ -398,12 +398,9 @@
     startup_timer = new Timer();
     startup_timer.start();
     
-<<<<<<< HEAD
-=======
     // set up GLib environment
     GLib.Environment.set_application_name(_(Resources.APP_TITLE));
     
->>>>>>> 63180f6d
     // in both the case of running as the library or an editor, Resources is always
     // initialized
     Resources.init();
