<ui>
    <popup name="CollectionContextMenu">
        <menuitem name="ContextEnhance" action="Enhance" />
        <menuitem name="ContextRevert" action="Revert" />
        <separator />
        <menuitem name="ContextCopyColorAdjustments" action="CopyColorAdjustments" />
        <menuitem name="ContextPasteColorAdjustments" action="PasteColorAdjustments" />
        <separator />
        <menuitem name="ContextAddTags" action="AddTagsContextMenu" />
        <menuitem name="ContextModifyTags" action="ModifyTags" />
        <placeholder name="ContextTagsPlaceholder" />
        <separator />
        <placeholder name="ContextFacesPlaceholder" />
        <separator />
        <menuitem name="ContextFlag" action="Flag" />
        <menu name="Rate" action="Rate">
            <menuitem name="RateFive" action="RateFive" />
            <menuitem name="RateFour" action="RateFour" />
            <menuitem name="RateThree" action="RateThree" />
            <menuitem name="RateTwo" action="RateTwo" />
            <menuitem name="RateOne" action="RateOne" />
            <menuitem name="RateUnrated" action="RateUnrated" />
            <menuitem name="RateRejected" action="RateRejected" />
            <separator />
            <menuitem name="IncreaseRating" action="IncreaseRating" />
            <menuitem name="DecreaseRating" action="DecreaseRating" />
        </menu>
        <menu name="RawDeveloper" action="RawDeveloper">
            <menuitem name="RawDeveloperShotwell" action="RawDeveloperShotwell" />
            <menuitem name="RawDeveloperCamera" action="RawDeveloperCamera" />
        </menu>
        <separator />
        <menuitem name="ContextEditTitle" action="EditTitle" />
        <menuitem name="ContextEditComment" action="EditComment" />
        <menuitem name="AdjustDateTime" action="AdjustDateTime" />
        <menu name="OpenWith" action="OpenWith">
        </menu>
        <menu name="OpenWithRaw" action="OpenWithRaw">
        </menu>
        <separator />
        <menuitem name="NewEvent" action="NewEvent" />
        <menuitem name="ContextJumpToEvent" action="CommonJumpToEvent" />
        <menuitem name="ContextJumpToFile" action="CommonJumpToFile" />
        <menuitem name="ContextPrint" action="Print"/>
<<<<<<< HEAD
        <placeholder name="ContractorPlaceholder" />
        <menuitem name="ContextSendTo" action="SendToContextMenu" />
=======
        <menuitem name="ContextExport" action="Export" />
>>>>>>> a2fa84bb
        <separator />
        <menuitem name="ContextMoveToTrash" action="MoveToTrash" />
    </popup>
    
    <toolbar name="CollectionToolbar">
        <toolitem name="ToolRotate" action="RotateClockwise" />
        <toolitem name="ToolFlip" action="FlipHorizontally" />
        <separator />
        <toolitem name="ToolPublish" action="Publish" />
        <separator />
        <toolitem name="ToolFind" action="CommonDisplaySearchbar" />
    </toolbar>
</ui><|MERGE_RESOLUTION|>--- conflicted
+++ resolved
@@ -42,12 +42,8 @@
         <menuitem name="ContextJumpToEvent" action="CommonJumpToEvent" />
         <menuitem name="ContextJumpToFile" action="CommonJumpToFile" />
         <menuitem name="ContextPrint" action="Print"/>
-<<<<<<< HEAD
+        <menuitem name="ContextExport" action="Export" />
         <placeholder name="ContractorPlaceholder" />
-        <menuitem name="ContextSendTo" action="SendToContextMenu" />
-=======
-        <menuitem name="ContextExport" action="Export" />
->>>>>>> a2fa84bb
         <separator />
         <menuitem name="ContextMoveToTrash" action="MoveToTrash" />
     </popup>
