--- conflicted
+++ resolved
@@ -26,12 +26,7 @@
             <menuitem name="RawDeveloperCamera" action="RawDeveloperCamera" />
         </menu>
         <separator />
-<<<<<<< HEAD
-=======
-        <menuitem name="ContextEditTitle" action="EditTitle" />
-        <menuitem name="ContextEditComment" action="EditComment" />
         <menuitem name="AdjustDateTime" action="AdjustDateTime" />
->>>>>>> 4cc24843
         <menuitem name="ContextExternalEdit" action="ExternalEdit" />
         <menuitem name="ContextExternalEditRAW" action="ExternalEditRAW" />
         <separator />
