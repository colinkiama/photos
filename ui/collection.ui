<ui>
    <popup name="CollectionContextMenu">
        <menuitem name="ContextEnhance" action="Enhance" />
        <menuitem name="ContextRevert" action="Revert" />
        <separator />
        <menuitem name="ContextCopyColorAdjustments" action="CopyColorAdjustments" />
        <menuitem name="ContextPasteColorAdjustments" action="PasteColorAdjustments" />
        <separator />
        <menuitem name="ContextAddTags" action="AddTagsContextMenu" />
        <menuitem name="ContextModifyTags" action="ModifyTags" />
        <placeholder name="ContextTagsPlaceholder" />
        <separator />
        <placeholder name="ContextFacesPlaceholder" />
        <separator />
        <menuitem name="ContextFlag" action="Flag" />
        <menu name="Rate" action="Rate">
            <menuitem name="RateFive" action="RateFive" />
            <menuitem name="RateFour" action="RateFour" />
            <menuitem name="RateThree" action="RateThree" />
            <menuitem name="RateTwo" action="RateTwo" />
            <menuitem name="RateOne" action="RateOne" />
            <menuitem name="RateUnrated" action="RateUnrated" />
            <menuitem name="RateRejected" action="RateRejected" />
            <separator />
            <menuitem name="IncreaseRating" action="IncreaseRating" />
            <menuitem name="DecreaseRating" action="DecreaseRating" />
        </menu>
        <menu name="RawDeveloper" action="RawDeveloper">
            <menuitem name="RawDeveloperShotwell" action="RawDeveloperShotwell" />
            <menuitem name="RawDeveloperCamera" action="RawDeveloperCamera" />
        </menu>
        <separator />
        <menuitem name="ContextEditTitle" action="EditTitle" />
        <menuitem name="ContextEditComment" action="EditComment" />
        <menuitem name="AdjustDateTime" action="AdjustDateTime" />
        <menu name="OpenWith" action="OpenWith">
        </menu>
        <menu name="OpenWithRaw" action="OpenWithRaw">
        </menu>
        <separator />
        <menuitem name="NewEvent" action="NewEvent" />
        <menuitem name="ContextJumpToEvent" action="CommonJumpToEvent" />
        <menuitem name="ContextJumpToFile" action="CommonJumpToFile" />
        <menuitem name="ContextPrint" action="Print"/>
        <menuitem name="ContextExport" action="Export" />
        <separator />
        <menuitem name="ContextMoveToTrash" action="MoveToTrash" />
    </popup>
    
    <toolbar name="CollectionToolbar">
        <toolitem name="ToolRotate" action="RotateClockwise" />
<<<<<<< HEAD
=======
        <toolitem name="ToolFlip" action="FlipHorizontally" />
        <toolitem name="ToolEnhance" action="Enhance" />
>>>>>>> 825d1d61
        <separator />
        <toolitem name="ToolPublish" action="Publish" />
        <separator />
        <toolitem name="ToolFind" action="CommonDisplaySearchbar" />
    </toolbar>
</ui><|MERGE_RESOLUTION|>--- conflicted
+++ resolved
@@ -49,11 +49,7 @@
     
     <toolbar name="CollectionToolbar">
         <toolitem name="ToolRotate" action="RotateClockwise" />
-<<<<<<< HEAD
-=======
         <toolitem name="ToolFlip" action="FlipHorizontally" />
-        <toolitem name="ToolEnhance" action="Enhance" />
->>>>>>> 825d1d61
         <separator />
         <toolitem name="ToolPublish" action="Publish" />
         <separator />
