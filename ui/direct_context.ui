<ui>
    <popup name="DirectContextMenu">
        <menuitem name="ContextEnhance" action="Enhance" />
        <menuitem name="ContextRevert" action="Revert" />
        <separator />
        <menuitem name="AdjustDateTime" action="AdjustDateTime" />
        <separator />
        <placeholder name="ContextJumpPlaceholder" />
        <placeholder name="PrintPlaceholder"/>
<<<<<<< HEAD
        <placeholder name="ContractorPlaceholder" />
        <menuitem name="ContextSendTo" action="SendTo" />
=======
>>>>>>> a2fa84bb
    </popup>
</ui><|MERGE_RESOLUTION|>--- conflicted
+++ resolved
@@ -7,10 +7,6 @@
         <separator />
         <placeholder name="ContextJumpPlaceholder" />
         <placeholder name="PrintPlaceholder"/>
-<<<<<<< HEAD
         <placeholder name="ContractorPlaceholder" />
-        <menuitem name="ContextSendTo" action="SendTo" />
-=======
->>>>>>> a2fa84bb
     </popup>
 </ui>