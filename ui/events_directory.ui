--- conflicted
+++ resolved
@@ -37,9 +37,6 @@
         <menuitem name="ContextEditComment" action="EditComment" />
     </popup>
 
-<<<<<<< HEAD
-</ui>
-=======
     <popup name="EventsDirectoryViewMenu" action="ViewMenu">
         <menuitem name="DisplayBasicProperties" action="CommonDisplayBasicProperties" />
         <menuitem name="DisplayExtendedProperties" action="CommonDisplayExtendedProperties" />
@@ -58,5 +55,4 @@
         <menuitem name="SelectAll" action="CommonSelectAll" />
     </popup>
 
-</ui>
->>>>>>> 7e1b0051
+</ui>