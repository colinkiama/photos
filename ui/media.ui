--- conflicted
+++ resolved
@@ -41,9 +41,6 @@
             <menuitem name="About" action="CommonAbout" />
         </menu>
     </menubar>
-<<<<<<< HEAD
-</ui>
-=======
 
     <popup name="MediaViewMenu" action="ViewMenu">
         <menuitem name="DisplayBasicProperties" action="CommonDisplayBasicProperties" />
@@ -73,5 +70,4 @@
         <menuitem name="SelectAll" action="CommonSelectAll" />
     </popup>
     
-</ui>
->>>>>>> 7e1b0051
+</ui>