<ui>
    <popup name="PhotoContextMenu">
        <menuitem name="ContextEnhance" action="Enhance" />
        <menuitem name="ContextRevert" action="Revert" />
        <separator />
        <menuitem name="ContextCopyColorAdjustments" action="CopyColorAdjustments" />
        <menuitem name="ContextPasteColorAdjustments" action="PasteColorAdjustments" />
        <separator />
        <menuitem name="ContextAddTags" action="AddTagsContextMenu" />
        <menuitem name="ContextModifyTags" action="ModifyTags" />
        <placeholder name="ContextTagsPlaceholder" />
        <separator />
        <menuitem name="ContextFlag" action="Flag" />
        <menu name="Rate" action="Rate">
            <menuitem name="RateFive" action="RateFive" />
            <menuitem name="RateFour" action="RateFour" />
            <menuitem name="RateThree" action="RateThree" />
            <menuitem name="RateTwo" action="RateTwo" />
            <menuitem name="RateOne" action="RateOne" />
            <menuitem name="RateUnrated" action="RateUnrated" />
            <menuitem name="RateRejected" action="RateRejected" />
            <separator />
            <menuitem name="IncreaseRating" action="IncreaseRating" />
            <menuitem name="DecreaseRating" action="DecreaseRating" />
        </menu>
        <menu name="RawDeveloper" action="RawDeveloper">
            <menuitem name="RawDeveloperShotwell" action="RawDeveloperShotwell" />
            <menuitem name="RawDeveloperCamera" action="RawDeveloperCamera" />
        </menu>
        <separator />
        <menuitem name="ContextEditTitle" action="EditTitle" />
        <menuitem name="ContextEditComment" action="EditComment" />
        <menu name="OpenWith" action="OpenWith">
        </menu>
        <menu name="OpenWithRaw" action="OpenWithRaw">
        </menu>
        <separator />
        <placeholder name="ContextJumpPlaceholder" />
        <placeholder name="PrintPlaceholder" />
<<<<<<< HEAD
        <placeholder name="ContractorPlaceholder" />
        <menuitem name="ContextSendTo" action="SendToContextMenu" />
=======
        <menuitem name="ContextExport" action="Export" />
>>>>>>> a2fa84bb
        <separator />
        <menuitem name="ContextMoveToTrash" action="MoveToTrash" />
    </popup>

</ui><|MERGE_RESOLUTION|>--- conflicted
+++ resolved
@@ -37,12 +37,8 @@
         <separator />
         <placeholder name="ContextJumpPlaceholder" />
         <placeholder name="PrintPlaceholder" />
-<<<<<<< HEAD
+        <menuitem name="ContextExport" action="Export" />
         <placeholder name="ContractorPlaceholder" />
-        <menuitem name="ContextSendTo" action="SendToContextMenu" />
-=======
-        <menuitem name="ContextExport" action="Export" />
->>>>>>> a2fa84bb
         <separator />
         <menuitem name="ContextMoveToTrash" action="MoveToTrash" />
     </popup>
