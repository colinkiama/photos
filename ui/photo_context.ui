--- conflicted
+++ resolved
@@ -36,11 +36,8 @@
         </menu>
         <separator />
         <placeholder name="ContextJumpPlaceholder" />
-<<<<<<< HEAD
+        <placeholder name="PrintPlaceholder" />
         <placeholder name="ContractorPlaceholder" />
-=======
-        <placeholder name="PrintPlaceholder" />
->>>>>>> 54743ac1
         <menuitem name="ContextSendTo" action="SendToContextMenu" />
         <separator />
         <menuitem name="ContextMoveToTrash" action="MoveToTrash" />
