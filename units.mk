
# List of all units in the system.  Use directory name rather than namespace.
#
# This list is primarily used at compile time to build the executable.
#
# NOTE: The unit-unit must be first.  Units may follow in any order thereafter.
#
# NOTE: Be sure to add the unit to the appropriate APP_UNITS .mk file.
UNITS = \
	unit \
	util \
	threads \
	db \
	editing_tools \
	plugins \
	slideshow \
	photos \
	publishing \
	library \
	direct \
	core \
	sidebar \
	events \
	tags \
	camera \
	searches \
	config \
<<<<<<< HEAD
	folders
=======
	data_imports
>>>>>>> cf1620f7

# Name(s) of units that represent application entry points.  These units will have init and
# termination entry points generated: Name.unitize_init() and Name.unitize_terminate().  These
# methods should be called in main().  They will initialize the named unit and all is prerequisite
# units, thereby initializing the entire application.
APP_UNITS = Library Direct<|MERGE_RESOLUTION|>--- conflicted
+++ resolved
@@ -24,12 +24,7 @@
 	tags \
 	camera \
 	searches \
-	config \
-<<<<<<< HEAD
-	folders
-=======
-	data_imports
->>>>>>> cf1620f7
+	config
 
 # Name(s) of units that represent application entry points.  These units will have init and
 # termination entry points generated: Name.unitize_init() and Name.unitize_terminate().  These
